{
  "name": "nativescript",
<<<<<<< HEAD
  "version": "5.1.0",
=======
  "version": "5.0.2",
>>>>>>> 1afcdc3c
  "lockfileVersion": 1,
  "requires": true,
  "dependencies": {
    "@nativescript/schematics-executor": {
      "version": "0.0.2",
      "resolved": "https://registry.npmjs.org/@nativescript/schematics-executor/-/schematics-executor-0.0.2.tgz",
      "integrity": "sha512-3pA0cXbkwu55+He71QO1oRE18wQyquk5t6vpM4laAFatI5w8n2dyHYSzM7pM6bN57zpcP2sk5u1q3YtYv0d2MQ=="
    },
    "@sinonjs/formatio": {
      "version": "3.0.0",
      "resolved": "https://registry.npmjs.org/@sinonjs/formatio/-/formatio-3.0.0.tgz",
      "integrity": "sha512-vdjoYLDptCgvtJs57ULshak3iJe4NW3sJ3g36xVDGff5AE8P30S6A093EIEPjdi2noGhfuNOEkbxt3J3awFW1w==",
      "dev": true,
      "requires": {
        "@sinonjs/samsam": "2.1.0"
      }
    },
    "@sinonjs/samsam": {
      "version": "2.1.0",
      "resolved": "https://registry.npmjs.org/@sinonjs/samsam/-/samsam-2.1.0.tgz",
      "integrity": "sha512-5x2kFgJYupaF1ns/RmharQ90lQkd2ELS8A9X0ymkAAdemYHGtI2KiUHG8nX2WU0T1qgnOU5YMqnBM2V7NUanNw==",
      "dev": true,
      "requires": {
        "array-from": "^2.1.1"
      }
    },
    "@types/axios": {
      "version": "0.14.0",
      "resolved": "https://registry.npmjs.org/@types/axios/-/axios-0.14.0.tgz",
      "integrity": "sha1-7CMA++fX3d1+udOr+HmZlkyvzkY=",
      "requires": {
        "axios": "*"
      }
    },
    "@types/chai": {
      "version": "4.0.1",
      "resolved": "https://registry.npmjs.org/@types/chai/-/chai-4.0.1.tgz",
      "integrity": "sha512-DWrdkraJO+KvBB7+Jc6AuDd2+fwV6Z9iK8cqEEoYpcurYrH7GiUZmwjFuQIIWj5HhFz6NsSxdN72YMIHT7Fy2Q==",
      "dev": true
    },
    "@types/chai-as-promised": {
      "version": "0.0.31",
      "resolved": "https://registry.npmjs.org/@types/chai-as-promised/-/chai-as-promised-0.0.31.tgz",
      "integrity": "sha512-DWT96QeM5AeASIkChnFtEOy6O45WvKmaw27MPhAKLkx06TaFNqrzJuWVurKjCEo3PqVV89YLR2iVON8PhTRaLg==",
      "dev": true,
      "requires": {
        "@types/chai": "*"
      }
    },
    "@types/chokidar": {
      "version": "1.6.0",
      "resolved": "https://registry.npmjs.org/@types/chokidar/-/chokidar-1.6.0.tgz",
      "integrity": "sha1-2xhDNg1UjyZ+84o1+Tj+IkM8Uoc=",
      "dev": true,
      "requires": {
        "@types/node": "*"
      }
    },
    "@types/color": {
      "version": "3.0.0",
      "resolved": "https://registry.npmjs.org/@types/color/-/color-3.0.0.tgz",
      "integrity": "sha512-5qqtNia+m2I0/85+pd2YzAXaTyKO8j+svirO5aN+XaQJ5+eZ8nx0jPtEWZLxCi50xwYsX10xUHetFzfb1WEs4Q==",
      "dev": true,
      "requires": {
        "@types/color-convert": "*"
      }
    },
    "@types/color-convert": {
      "version": "1.9.0",
      "resolved": "https://registry.npmjs.org/@types/color-convert/-/color-convert-1.9.0.tgz",
      "integrity": "sha512-OKGEfULrvSL2VRbkl/gnjjgbbF7ycIlpSsX7Nkab4MOWi5XxmgBYvuiQ7lcCFY5cPDz7MUNaKgxte2VRmtr4Fg==",
      "dev": true,
      "requires": {
        "@types/color-name": "*"
      }
    },
    "@types/color-name": {
      "version": "1.1.0",
      "resolved": "https://registry.npmjs.org/@types/color-name/-/color-name-1.1.0.tgz",
      "integrity": "sha512-gZ/Rb+MFXF0pXSEQxdRoPMm5jeO3TycjOdvbpbcpHX/B+n9AqaHFe5q6Ga9CsZ7ir/UgIWPfrBzUzn3F19VH/w==",
      "dev": true
    },
    "@types/events": {
      "version": "1.2.0",
      "resolved": "https://registry.npmjs.org/@types/events/-/events-1.2.0.tgz",
      "integrity": "sha512-KEIlhXnIutzKwRbQkGWb/I4HFqBuUykAdHgDED6xqwXJfONCjF5VoE0cXEiurh3XauygxzeDzgtXUqvLkxFzzA==",
      "dev": true
    },
    "@types/form-data": {
      "version": "2.2.1",
      "resolved": "https://registry.npmjs.org/@types/form-data/-/form-data-2.2.1.tgz",
      "integrity": "sha512-JAMFhOaHIciYVh8fb5/83nmuO/AHwmto+Hq7a9y8FzLDcC1KCU344XDOMEmahnrTFlHjgh4L0WJFczNIX2GxnQ==",
      "dev": true,
      "requires": {
        "@types/node": "*"
      }
    },
    "@types/inquirer": {
      "version": "0.0.43",
      "resolved": "https://registry.npmjs.org/@types/inquirer/-/inquirer-0.0.43.tgz",
      "integrity": "sha512-xgyfKZVMFqE8aIKy1xfFVsX2MxyXUNgjgmbF6dRbR3sL+ZM5K4ka/9L4mmTwX8eTeVYtduyXu0gUVwVJa1HbNw==",
      "dev": true,
      "requires": {
        "@types/rx": "*",
        "@types/through": "*"
      }
    },
    "@types/lockfile": {
      "version": "1.0.0",
      "resolved": "https://registry.npmjs.org/@types/lockfile/-/lockfile-1.0.0.tgz",
      "integrity": "sha512-pD6JuijPmrfi84qF3/TzGQ7zi0QIX+d7ZdetD6jUA6cp+IsCzAquXZfi5viesew+pfpOTIdAVKuh1SHA7KeKzg==",
      "dev": true
    },
    "@types/lodash": {
      "version": "4.14.116",
      "resolved": "https://registry.npmjs.org/@types/lodash/-/lodash-4.14.116.tgz",
      "integrity": "sha512-lRnAtKnxMXcYYXqOiotTmJd74uawNWuPnsnPrrO7HiFuE3npE2iQhfABatbYDyxTNqZNuXzcKGhw37R7RjBFLg==",
      "dev": true
    },
    "@types/node": {
      "version": "8.10.30",
      "resolved": "https://registry.npmjs.org/@types/node/-/node-8.10.30.tgz",
      "integrity": "sha512-Le8HGMI5gjFSBqcCuKP/wfHC19oURzkU2D+ERIescUoJd+CmNEMYBib9LQ4zj1HHEZOJQWhw2ZTnbD8weASh/Q==",
      "dev": true
    },
    "@types/ora": {
      "version": "1.3.3",
      "resolved": "https://registry.npmjs.org/@types/ora/-/ora-1.3.3.tgz",
      "integrity": "sha512-XaSVRyCfnGq1xGlb6iuoxnomMXPIlZnvIIkKiGNMTCeVOg7G1Si+FA9N1lPrykPEfiRHwbuZXuTCSoYcHyjcdg==",
      "dev": true,
      "requires": {
        "@types/node": "*"
      }
    },
    "@types/pubnub": {
      "version": "4.0.2",
      "resolved": "https://registry.npmjs.org/@types/pubnub/-/pubnub-4.0.2.tgz",
      "integrity": "sha512-FiyzZib5HpE0INXuTLiK0tRJFXhE/qEXk3chKcvtKiYj9CyuEuEzTRsHLx4pv03Yq7wwt7e8oGxl5Fjanl+NTA=="
    },
    "@types/qr-image": {
      "version": "3.2.0",
      "resolved": "https://registry.npmjs.org/@types/qr-image/-/qr-image-3.2.0.tgz",
      "integrity": "sha1-09XkVzWSOnIpoHbH/JC6ufDcYgs=",
      "dev": true,
      "requires": {
        "@types/node": "*"
      }
    },
    "@types/request": {
      "version": "0.0.45",
      "resolved": "https://registry.npmjs.org/@types/request/-/request-0.0.45.tgz",
      "integrity": "sha512-OIIREjT58pnpfJjEY5PeBEuRtRR2ED4DF1Ez3Dj9474kCqEKfE+iNAYyM/P3RxxDjNxBhipo+peNBW0S/7Wrzg==",
      "dev": true,
      "requires": {
        "@types/form-data": "*",
        "@types/node": "*"
      }
    },
    "@types/rx": {
      "version": "4.1.1",
      "resolved": "https://registry.npmjs.org/@types/rx/-/rx-4.1.1.tgz",
      "integrity": "sha1-WY/JSla67ZdfGUV04PVy/Y5iekg=",
      "dev": true,
      "requires": {
        "@types/rx-core": "*",
        "@types/rx-core-binding": "*",
        "@types/rx-lite": "*",
        "@types/rx-lite-aggregates": "*",
        "@types/rx-lite-async": "*",
        "@types/rx-lite-backpressure": "*",
        "@types/rx-lite-coincidence": "*",
        "@types/rx-lite-experimental": "*",
        "@types/rx-lite-joinpatterns": "*",
        "@types/rx-lite-testing": "*",
        "@types/rx-lite-time": "*",
        "@types/rx-lite-virtualtime": "*"
      }
    },
    "@types/rx-core": {
      "version": "4.0.3",
      "resolved": "https://registry.npmjs.org/@types/rx-core/-/rx-core-4.0.3.tgz",
      "integrity": "sha1-CzNUsSOM7b4rdPYybxOdvHpZHWA=",
      "dev": true
    },
    "@types/rx-core-binding": {
      "version": "4.0.4",
      "resolved": "https://registry.npmjs.org/@types/rx-core-binding/-/rx-core-binding-4.0.4.tgz",
      "integrity": "sha512-5pkfxnC4w810LqBPUwP5bg7SFR/USwhMSaAeZQQbEHeBp57pjKXRlXmqpMrLJB4y1oglR/c2502853uN0I+DAQ==",
      "dev": true,
      "requires": {
        "@types/rx-core": "*"
      }
    },
    "@types/rx-lite": {
      "version": "4.0.5",
      "resolved": "https://registry.npmjs.org/@types/rx-lite/-/rx-lite-4.0.5.tgz",
      "integrity": "sha512-KZk5XTR1dm/kNgBx8iVpjno6fRYtAUQWBOmj+O8j724+nk097sz4fOoHJNpCkOJUtHUurZlJC7QvSFCZHbkC+w==",
      "dev": true,
      "requires": {
        "@types/rx-core": "*",
        "@types/rx-core-binding": "*"
      }
    },
    "@types/rx-lite-aggregates": {
      "version": "4.0.3",
      "resolved": "https://registry.npmjs.org/@types/rx-lite-aggregates/-/rx-lite-aggregates-4.0.3.tgz",
      "integrity": "sha512-MAGDAHy8cRatm94FDduhJF+iNS5//jrZ/PIfm+QYw9OCeDgbymFHChM8YVIvN2zArwsRftKgE33QfRWvQk4DPg==",
      "dev": true,
      "requires": {
        "@types/rx-lite": "*"
      }
    },
    "@types/rx-lite-async": {
      "version": "4.0.2",
      "resolved": "https://registry.npmjs.org/@types/rx-lite-async/-/rx-lite-async-4.0.2.tgz",
      "integrity": "sha512-vTEv5o8l6702ZwfAM5aOeVDfUwBSDOs+ARoGmWAKQ6LOInQ8J4/zjM7ov12fuTpktUKdMQjkeCp07Vd73mPkxw==",
      "dev": true,
      "requires": {
        "@types/rx-lite": "*"
      }
    },
    "@types/rx-lite-backpressure": {
      "version": "4.0.3",
      "resolved": "https://registry.npmjs.org/@types/rx-lite-backpressure/-/rx-lite-backpressure-4.0.3.tgz",
      "integrity": "sha512-Y6aIeQCtNban5XSAF4B8dffhIKu6aAy/TXFlScHzSxh6ivfQBQw6UjxyEJxIOt3IT49YkS+siuayM2H/Q0cmgA==",
      "dev": true,
      "requires": {
        "@types/rx-lite": "*"
      }
    },
    "@types/rx-lite-coincidence": {
      "version": "4.0.3",
      "resolved": "https://registry.npmjs.org/@types/rx-lite-coincidence/-/rx-lite-coincidence-4.0.3.tgz",
      "integrity": "sha512-1VNJqzE9gALUyMGypDXZZXzR0Tt7LC9DdAZQ3Ou/Q0MubNU35agVUNXKGHKpNTba+fr8GdIdkC26bRDqtCQBeQ==",
      "dev": true,
      "requires": {
        "@types/rx-lite": "*"
      }
    },
    "@types/rx-lite-experimental": {
      "version": "4.0.1",
      "resolved": "https://registry.npmjs.org/@types/rx-lite-experimental/-/rx-lite-experimental-4.0.1.tgz",
      "integrity": "sha1-xTL1y98/LBXaFt7Ykw0bKYQCPL0=",
      "dev": true,
      "requires": {
        "@types/rx-lite": "*"
      }
    },
    "@types/rx-lite-joinpatterns": {
      "version": "4.0.1",
      "resolved": "https://registry.npmjs.org/@types/rx-lite-joinpatterns/-/rx-lite-joinpatterns-4.0.1.tgz",
      "integrity": "sha1-9w/jcFGKhDLykVjMkv+1a05K/D4=",
      "dev": true,
      "requires": {
        "@types/rx-lite": "*"
      }
    },
    "@types/rx-lite-testing": {
      "version": "4.0.1",
      "resolved": "https://registry.npmjs.org/@types/rx-lite-testing/-/rx-lite-testing-4.0.1.tgz",
      "integrity": "sha1-IbGdEfTf1v/vWp0WSOnIh5v+Iek=",
      "dev": true,
      "requires": {
        "@types/rx-lite-virtualtime": "*"
      }
    },
    "@types/rx-lite-time": {
      "version": "4.0.3",
      "resolved": "https://registry.npmjs.org/@types/rx-lite-time/-/rx-lite-time-4.0.3.tgz",
      "integrity": "sha512-ukO5sPKDRwCGWRZRqPlaAU0SKVxmWwSjiOrLhoQDoWxZWg6vyB9XLEZViKOzIO6LnTIQBlk4UylYV0rnhJLxQw==",
      "dev": true,
      "requires": {
        "@types/rx-lite": "*"
      }
    },
    "@types/rx-lite-virtualtime": {
      "version": "4.0.3",
      "resolved": "https://registry.npmjs.org/@types/rx-lite-virtualtime/-/rx-lite-virtualtime-4.0.3.tgz",
      "integrity": "sha512-3uC6sGmjpOKatZSVHI2xB1+dedgml669ZRvqxy+WqmGJDVusOdyxcKfyzjW0P3/GrCiN4nmRkLVMhPwHCc5QLg==",
      "dev": true,
      "requires": {
        "@types/rx-lite": "*"
      }
    },
    "@types/semver": {
      "version": "5.5.0",
      "resolved": "https://registry.npmjs.org/@types/semver/-/semver-5.5.0.tgz",
      "integrity": "sha512-41qEJgBH/TWgo5NFSvBCJ1qkoi3Q6ONSF2avrHq1LVEZfYpdHmj0y9SuTK+u9ZhG1sYQKBL1AWXKyLWP4RaUoQ==",
      "dev": true
    },
    "@types/shortid": {
      "version": "0.0.29",
      "resolved": "https://registry.npmjs.org/@types/shortid/-/shortid-0.0.29.tgz",
      "integrity": "sha1-gJPuBBam4r8qpjOBCRFLP7/6Dps="
    },
    "@types/sinon": {
      "version": "4.0.0",
      "resolved": "https://registry.npmjs.org/@types/sinon/-/sinon-4.0.0.tgz",
      "integrity": "sha512-cuK4xM8Lg2wd8cxshcQa8RG4IK/xfyB6TNE6tNVvkrShR4xdrYgsV04q6Dp6v1Lp6biEFdzD8k8zg/ujQeiw+A==",
      "dev": true
    },
    "@types/source-map": {
      "version": "0.5.0",
      "resolved": "https://registry.npmjs.org/@types/source-map/-/source-map-0.5.0.tgz",
      "integrity": "sha1-3TS72OMv5OdPLj2KwH+KpbRaR6w=",
      "dev": true
    },
    "@types/tar": {
      "version": "4.0.0",
      "resolved": "https://registry.npmjs.org/@types/tar/-/tar-4.0.0.tgz",
      "integrity": "sha512-YybbEHNngcHlIWVCYsoj7Oo1JU9JqONuAlt1LlTH/lmL8BMhbzdFUgReY87a05rY1j8mfK47Del+TCkaLAXwLw==",
      "dev": true,
      "requires": {
        "@types/node": "*"
      }
    },
    "@types/through": {
      "version": "0.0.29",
      "resolved": "https://registry.npmjs.org/@types/through/-/through-0.0.29.tgz",
      "integrity": "sha512-9a7C5VHh+1BKblaYiq+7Tfc+EOmjMdZaD1MYtkQjSoxgB69tBjW98ry6SKsi4zEIWztLOMRuL87A3bdT/Fc/4w==",
      "dev": true,
      "requires": {
        "@types/node": "*"
      }
    },
    "@types/universal-analytics": {
      "version": "0.4.1",
      "resolved": "https://registry.npmjs.org/@types/universal-analytics/-/universal-analytics-0.4.1.tgz",
      "integrity": "sha512-AZSPpDUEZ4mAgO9geHc62dp/xCLmBJ1yIpbgTq5W/cWcVQsxmU/FyKwYKHXk2hnT9TAmYVFFdAijMrCdYjuHsA==",
      "dev": true
    },
    "@types/ws": {
      "version": "4.0.1",
      "resolved": "http://registry.npmjs.org/@types/ws/-/ws-4.0.1.tgz",
      "integrity": "sha512-J56Wn8j7ovzmlrkUSPXnVRH+YXUCGoVokiB49QIjz+yq0234guOrBvF/HHrqrJjnY4p5oq+q6xAxT/7An6SeWQ==",
      "dev": true,
      "requires": {
        "@types/events": "*",
        "@types/node": "*"
      }
    },
    "@types/xml2js": {
      "version": "0.4.3",
      "resolved": "https://registry.npmjs.org/@types/xml2js/-/xml2js-0.4.3.tgz",
      "integrity": "sha512-Pv2HGRE4gWLs31In7nsyXEH4uVVsd0HNV9i2dyASvtDIlOtSTr1eczPLDpdEuyv5LWH5LT20GIXwPjkshKWI1g==",
      "dev": true,
      "requires": {
        "@types/events": "*",
        "@types/node": "*"
      }
    },
    "abbrev": {
      "version": "1.1.1",
      "resolved": "https://registry.npmjs.org/abbrev/-/abbrev-1.1.1.tgz",
      "integrity": "sha512-nne9/IiQ/hzIhY6pdDnbBtz7DjPTKrY00P/zvPSm5pOFkl6xuGrGnXn/VtTNNfNtAfZ9/1RtehkszU9qcTii0Q==",
      "dev": true
    },
    "acorn": {
      "version": "5.7.3",
      "resolved": "https://registry.npmjs.org/acorn/-/acorn-5.7.3.tgz",
      "integrity": "sha512-T/zvzYRfbVojPWahDsE5evJdHb3oJoQfFbsrKM7w5Zcs++Tr257tia3BmMP8XYVjp1S9RZXQMh7gao96BlqZOw==",
      "dev": true
    },
    "acorn-jsx": {
      "version": "3.0.1",
      "resolved": "http://registry.npmjs.org/acorn-jsx/-/acorn-jsx-3.0.1.tgz",
      "integrity": "sha1-r9+UiPsezvyDSPb7IvRk4ypYs2s=",
      "dev": true,
      "requires": {
        "acorn": "^3.0.4"
      },
      "dependencies": {
        "acorn": {
          "version": "3.3.0",
          "resolved": "http://registry.npmjs.org/acorn/-/acorn-3.3.0.tgz",
          "integrity": "sha1-ReN/s56No/JbruP/U2niu18iAXo=",
          "dev": true
        }
      }
    },
    "agent-base": {
      "version": "4.2.1",
      "resolved": "https://registry.npmjs.org/agent-base/-/agent-base-4.2.1.tgz",
      "integrity": "sha512-JVwXMr9nHYTUXsBFKUqhJwvlcYU/blreOEUkhNR2eXZIvwd+c+o5V4MgDPKWnMS/56awN3TRzIP+KoPn+roQtg==",
      "requires": {
        "es6-promisify": "^5.0.0"
      }
    },
    "agentkeepalive": {
      "version": "3.5.1",
      "resolved": "https://registry.npmjs.org/agentkeepalive/-/agentkeepalive-3.5.1.tgz",
      "integrity": "sha512-Cte/sTY9/XcygXjJ0q58v//SnEQ7ViWExKyJpLJlLqomDbQyMLh6Is4KuWJ/wmxzhiwkGRple7Gqv1zf6Syz5w==",
      "requires": {
        "humanize-ms": "^1.2.1"
      }
    },
    "ajv": {
      "version": "5.5.2",
      "resolved": "https://registry.npmjs.org/ajv/-/ajv-5.5.2.tgz",
      "integrity": "sha1-c7Xuyj+rZT49P5Qis0GtQiBdyWU=",
      "requires": {
        "co": "^4.6.0",
        "fast-deep-equal": "^1.0.0",
        "fast-json-stable-stringify": "^2.0.0",
        "json-schema-traverse": "^0.3.0"
      }
    },
    "ajv-keywords": {
      "version": "1.5.1",
      "resolved": "https://registry.npmjs.org/ajv-keywords/-/ajv-keywords-1.5.1.tgz",
      "integrity": "sha1-MU3QpLM2j609/NxU7eYXG4htrzw=",
      "dev": true
    },
    "amdefine": {
      "version": "1.0.1",
      "resolved": "https://registry.npmjs.org/amdefine/-/amdefine-1.0.1.tgz",
      "integrity": "sha1-SlKCrBZHKek2Gbz9OtFR+BfOkfU=",
      "dev": true,
      "optional": true
    },
    "ansi-escapes": {
      "version": "3.1.0",
      "resolved": "https://registry.npmjs.org/ansi-escapes/-/ansi-escapes-3.1.0.tgz",
      "integrity": "sha512-UgAb8H9D41AQnu/PbWlCofQVcnV4Gs2bBJi9eZPxfU/hgglFh3SMDMENRIqdr7H6XFnXdoknctFByVsCOotTVw=="
    },
    "ansi-regex": {
      "version": "2.1.1",
      "resolved": "https://registry.npmjs.org/ansi-regex/-/ansi-regex-2.1.1.tgz",
      "integrity": "sha1-w7M6te42DYbg5ijwRorn7yfWVN8="
    },
    "ansi-styles": {
      "version": "2.2.1",
      "resolved": "https://registry.npmjs.org/ansi-styles/-/ansi-styles-2.2.1.tgz",
      "integrity": "sha1-tDLdM1i2NM914eRmQ2gkBTPB3b4="
    },
    "ansicolors": {
      "version": "0.3.2",
      "resolved": "https://registry.npmjs.org/ansicolors/-/ansicolors-0.3.2.tgz",
      "integrity": "sha1-ZlWX3oap/+Oqm/vmyuXG6kJrSXk="
    },
    "anymatch": {
      "version": "2.0.0",
      "resolved": "https://registry.npmjs.org/anymatch/-/anymatch-2.0.0.tgz",
      "integrity": "sha512-5teOsQWABXHHBFP9y3skS5P3d/WfWXpv3FUpy+LorMrNYaT9pI4oLMQX7jzQ2KklNpGpWHzdCXTDT2Y3XGlZBw==",
      "requires": {
        "micromatch": "^3.1.4",
        "normalize-path": "^2.1.1"
      }
    },
    "aproba": {
      "version": "1.2.0",
      "resolved": "https://registry.npmjs.org/aproba/-/aproba-1.2.0.tgz",
      "integrity": "sha512-Y9J6ZjXtoYh8RnXVCMOU/ttDmk1aBjunq9vO0ta5x85WDQiQfUF9sIPBITdbiiIVcBo03Hi3jMxigBtsddlXRw=="
    },
    "argparse": {
      "version": "1.0.10",
      "resolved": "https://registry.npmjs.org/argparse/-/argparse-1.0.10.tgz",
      "integrity": "sha512-o5Roy6tNG4SL/FOkCAN6RzjiakZS25RLYFrcMttJqbdd8BWrnA+fGz57iN5Pb06pvBGvl5gQ0B48dJlslXvoTg==",
      "dev": true,
      "requires": {
        "sprintf-js": "~1.0.2"
      }
    },
    "arr-diff": {
      "version": "4.0.0",
      "resolved": "https://registry.npmjs.org/arr-diff/-/arr-diff-4.0.0.tgz",
      "integrity": "sha1-1kYQdP6/7HHn4VI1dhoyml3HxSA="
    },
    "arr-flatten": {
      "version": "1.1.0",
      "resolved": "https://registry.npmjs.org/arr-flatten/-/arr-flatten-1.1.0.tgz",
      "integrity": "sha512-L3hKV5R/p5o81R7O02IGnwpDmkp6E982XhtbuwSe3O4qOtMMMtodicASA1Cny2U+aCXcNpml+m4dPsvsJ3jatg=="
    },
    "arr-union": {
      "version": "3.1.0",
      "resolved": "https://registry.npmjs.org/arr-union/-/arr-union-3.1.0.tgz",
      "integrity": "sha1-45sJrqne+Gao8gbiiK9jkZuuOcQ="
    },
    "array-find-index": {
      "version": "1.0.2",
      "resolved": "https://registry.npmjs.org/array-find-index/-/array-find-index-1.0.2.tgz",
      "integrity": "sha1-3wEKoSh+Fku9pvlyOwqWoexBh6E=",
      "dev": true
    },
    "array-from": {
      "version": "2.1.1",
      "resolved": "https://registry.npmjs.org/array-from/-/array-from-2.1.1.tgz",
      "integrity": "sha1-z+nYwmYoudxa7MYqn12PHzUsEZU=",
      "dev": true
    },
    "array-union": {
      "version": "1.0.2",
      "resolved": "https://registry.npmjs.org/array-union/-/array-union-1.0.2.tgz",
      "integrity": "sha1-mjRBDk9OPaI96jdb5b5w8kd47Dk=",
      "dev": true,
      "requires": {
        "array-uniq": "^1.0.1"
      }
    },
    "array-uniq": {
      "version": "1.0.3",
      "resolved": "https://registry.npmjs.org/array-uniq/-/array-uniq-1.0.3.tgz",
      "integrity": "sha1-r2rId6Jcx/dOBYiUdThY39sk/bY=",
      "dev": true
    },
    "array-unique": {
      "version": "0.3.2",
      "resolved": "https://registry.npmjs.org/array-unique/-/array-unique-0.3.2.tgz",
      "integrity": "sha1-qJS3XUvE9s1nnvMkSp/Y9Gri1Cg="
    },
    "arrify": {
      "version": "1.0.1",
      "resolved": "https://registry.npmjs.org/arrify/-/arrify-1.0.1.tgz",
      "integrity": "sha1-iYUI2iIm84DfkEcoRWhJwVAaSw0=",
      "dev": true
    },
    "asn1": {
      "version": "0.2.4",
      "resolved": "https://registry.npmjs.org/asn1/-/asn1-0.2.4.tgz",
      "integrity": "sha512-jxwzQpLQjSmWXgwaCZE9Nz+glAG01yF1QnWgbhGwHI5A6FRIEY6IVqtHhIepHqI7/kyEyQEagBC5mBEFlIYvdg==",
      "requires": {
        "safer-buffer": "~2.1.0"
      }
    },
    "assert-plus": {
      "version": "1.0.0",
      "resolved": "https://registry.npmjs.org/assert-plus/-/assert-plus-1.0.0.tgz",
      "integrity": "sha1-8S4PPF13sLHN2RRpQuTpbB5N1SU="
    },
    "assertion-error": {
      "version": "1.1.0",
      "resolved": "https://registry.npmjs.org/assertion-error/-/assertion-error-1.1.0.tgz",
      "integrity": "sha512-jgsaNduz+ndvGyFt3uSuWqvy4lCnIJiovtouQN5JZHOKCS2QuhEdbcQHFhVksz2N2U9hXJo8odG7ETyWlEeuDw==",
      "dev": true
    },
    "assign-symbols": {
      "version": "1.0.0",
      "resolved": "https://registry.npmjs.org/assign-symbols/-/assign-symbols-1.0.0.tgz",
      "integrity": "sha1-WWZ/QfrdTyDMvCu5a41Pf3jsA2c="
    },
    "ast-types": {
      "version": "0.11.5",
      "resolved": "https://registry.npmjs.org/ast-types/-/ast-types-0.11.5.tgz",
      "integrity": "sha512-oJjo+5e7/vEc2FBK8gUalV0pba4L3VdBIs2EKhOLHLcOd2FgQIVQN9xb0eZ9IjEWyAL7vq6fGJxOvVvdCHNyMw=="
    },
    "async": {
      "version": "1.2.1",
      "resolved": "http://registry.npmjs.org/async/-/async-1.2.1.tgz",
      "integrity": "sha1-pIFqF81f9RbfosdpikUzabl5DeA="
    },
    "async-each": {
      "version": "1.0.1",
      "resolved": "https://registry.npmjs.org/async-each/-/async-each-1.0.1.tgz",
      "integrity": "sha1-GdOGodntxufByF04iu28xW0zYC0="
    },
    "async-limiter": {
      "version": "1.0.0",
      "resolved": "https://registry.npmjs.org/async-limiter/-/async-limiter-1.0.0.tgz",
      "integrity": "sha512-jp/uFnooOiO+L211eZOoSyzpOITMXx1rBITauYykG3BRYPu8h0UcxsPNB04RR5vo4Tyz3+ay17tR6JVf9qzYWg=="
    },
    "asynckit": {
      "version": "0.4.0",
      "resolved": "https://registry.npmjs.org/asynckit/-/asynckit-0.4.0.tgz",
      "integrity": "sha1-x57Zf380y48robyXkLzDZkdLS3k="
    },
    "atob": {
      "version": "2.1.2",
      "resolved": "https://registry.npmjs.org/atob/-/atob-2.1.2.tgz",
      "integrity": "sha512-Wm6ukoaOGJi/73p/cl2GvLjTI5JM1k/O14isD73YML8StrH/7/lRFgmg8nICZgD3bZZvjwCGxtMOD3wWNAu8cg=="
    },
    "aws-sign2": {
      "version": "0.7.0",
      "resolved": "https://registry.npmjs.org/aws-sign2/-/aws-sign2-0.7.0.tgz",
      "integrity": "sha1-tG6JCTSpWR8tL2+G1+ap8bP+dqg="
    },
    "aws4": {
      "version": "1.8.0",
      "resolved": "https://registry.npmjs.org/aws4/-/aws4-1.8.0.tgz",
      "integrity": "sha512-ReZxvNHIOv88FlT7rxcXIIC0fPt4KZqZbOlivyWtXLt8ESx84zd3kMC6iK5jVeS2qt+g7ftS7ye4fi06X5rtRQ=="
    },
    "axios": {
      "version": "0.18.0",
      "resolved": "http://registry.npmjs.org/axios/-/axios-0.18.0.tgz",
      "integrity": "sha1-MtU+SFHv3AoRmTts0AB4nXDAUQI=",
      "requires": {
        "follow-redirects": "^1.3.0",
        "is-buffer": "^1.1.5"
      }
    },
    "babel-code-frame": {
      "version": "6.26.0",
      "resolved": "https://registry.npmjs.org/babel-code-frame/-/babel-code-frame-6.26.0.tgz",
      "integrity": "sha1-Y/1D99weO7fONZR9uP42mj9Yx0s=",
      "requires": {
        "chalk": "^1.1.3",
        "esutils": "^2.0.2",
        "js-tokens": "^3.0.2"
      },
      "dependencies": {
        "chalk": {
          "version": "1.1.3",
          "resolved": "http://registry.npmjs.org/chalk/-/chalk-1.1.3.tgz",
          "integrity": "sha1-qBFcVeSnAv5NFQq9OHKCKn4J/Jg=",
          "requires": {
            "ansi-styles": "^2.2.1",
            "escape-string-regexp": "^1.0.2",
            "has-ansi": "^2.0.0",
            "strip-ansi": "^3.0.0",
            "supports-color": "^2.0.0"
          }
        }
      }
    },
    "balanced-match": {
      "version": "1.0.0",
      "resolved": "https://registry.npmjs.org/balanced-match/-/balanced-match-1.0.0.tgz",
      "integrity": "sha1-ibTRmasr7kneFk6gK4nORi1xt2c="
    },
    "base": {
      "version": "0.11.2",
      "resolved": "https://registry.npmjs.org/base/-/base-0.11.2.tgz",
      "integrity": "sha512-5T6P4xPgpp0YDFvSWwEZ4NoE3aM4QBQXDzmVbraCkFj8zHM+mba8SyqB5DbZWyR7mYHo6Y7BdQo3MoA4m0TeQg==",
      "requires": {
        "cache-base": "^1.0.1",
        "class-utils": "^0.3.5",
        "component-emitter": "^1.2.1",
        "define-property": "^1.0.0",
        "isobject": "^3.0.1",
        "mixin-deep": "^1.2.0",
        "pascalcase": "^0.1.1"
      },
      "dependencies": {
        "define-property": {
          "version": "1.0.0",
          "resolved": "https://registry.npmjs.org/define-property/-/define-property-1.0.0.tgz",
          "integrity": "sha1-dp66rz9KY6rTr56NMEybvnm/sOY=",
          "requires": {
            "is-descriptor": "^1.0.0"
          }
        },
        "is-accessor-descriptor": {
          "version": "1.0.0",
          "resolved": "https://registry.npmjs.org/is-accessor-descriptor/-/is-accessor-descriptor-1.0.0.tgz",
          "integrity": "sha512-m5hnHTkcVsPfqx3AKlyttIPb7J+XykHvJP2B9bZDjlhLIoEq4XoK64Vg7boZlVWYK6LUY94dYPEE7Lh0ZkZKcQ==",
          "requires": {
            "kind-of": "^6.0.0"
          }
        },
        "is-data-descriptor": {
          "version": "1.0.0",
          "resolved": "https://registry.npmjs.org/is-data-descriptor/-/is-data-descriptor-1.0.0.tgz",
          "integrity": "sha512-jbRXy1FmtAoCjQkVmIVYwuuqDFUbaOeDjmed1tOGPrsMhtJA4rD9tkgA0F1qJ3gRFRXcHYVkdeaP50Q5rE/jLQ==",
          "requires": {
            "kind-of": "^6.0.0"
          }
        },
        "is-descriptor": {
          "version": "1.0.2",
          "resolved": "https://registry.npmjs.org/is-descriptor/-/is-descriptor-1.0.2.tgz",
          "integrity": "sha512-2eis5WqQGV7peooDyLmNEPUrps9+SXX5c9pL3xEB+4e9HnGuDa7mB7kHxHw4CbqS9k1T2hOH3miL8n8WtiYVtg==",
          "requires": {
            "is-accessor-descriptor": "^1.0.0",
            "is-data-descriptor": "^1.0.0",
            "kind-of": "^6.0.2"
          }
        }
      }
    },
    "base64-js": {
      "version": "1.2.0",
      "resolved": "https://registry.npmjs.org/base64-js/-/base64-js-1.2.0.tgz",
      "integrity": "sha1-o5mS1yNYSBGYK+XikLtqU9hnAPE="
    },
    "bcrypt-pbkdf": {
      "version": "1.0.2",
      "resolved": "https://registry.npmjs.org/bcrypt-pbkdf/-/bcrypt-pbkdf-1.0.2.tgz",
      "integrity": "sha1-pDAdOJtqQ/m2f/PKEaP2Y342Dp4=",
      "optional": true,
      "requires": {
        "tweetnacl": "^0.14.3"
      }
    },
    "big-integer": {
      "version": "1.6.36",
      "resolved": "https://registry.npmjs.org/big-integer/-/big-integer-1.6.36.tgz",
      "integrity": "sha512-t70bfa7HYEA1D9idDbmuv7YbsbVkQ+Hp+8KFSul4aE5e/i1bjCNIRYJZlA8Q8p0r9T8cF/RVvwUgRA//FydEyg=="
    },
    "bignumber.js": {
      "version": "2.4.0",
      "resolved": "https://registry.npmjs.org/bignumber.js/-/bignumber.js-2.4.0.tgz",
      "integrity": "sha1-g4qZLan51zfg9LLbC+YrsJ3Qxeg="
    },
    "binary": {
      "version": "0.3.0",
      "resolved": "https://registry.npmjs.org/binary/-/binary-0.3.0.tgz",
      "integrity": "sha1-n2BVO8XOjDOG87VTz/R0Yq3sqnk=",
      "requires": {
        "buffers": "~0.1.1",
        "chainsaw": "~0.1.0"
      }
    },
    "binary-extensions": {
      "version": "1.12.0",
      "resolved": "https://registry.npmjs.org/binary-extensions/-/binary-extensions-1.12.0.tgz",
      "integrity": "sha512-DYWGk01lDcxeS/K9IHPGWfT8PsJmbXRtRd2Sx72Tnb8pcYZQFF1oSDb8hJtS1vhp212q1Rzi5dUf9+nq0o9UIg=="
    },
    "binaryextensions": {
      "version": "2.1.1",
      "resolved": "https://registry.npmjs.org/binaryextensions/-/binaryextensions-2.1.1.tgz",
      "integrity": "sha512-XBaoWE9RW8pPdPQNibZsW2zh8TW6gcarXp1FZPwT8Uop8ScSNldJEWf2k9l3HeTqdrEwsOsFcq74RiJECW34yA=="
    },
    "bluebird": {
      "version": "3.5.2",
      "resolved": "https://registry.npmjs.org/bluebird/-/bluebird-3.5.2.tgz",
      "integrity": "sha512-dhHTWMI7kMx5whMQntl7Vr9C6BvV10lFXDAasnqnrMYhXVCzzk6IO9Fo2L75jXHT07WrOngL1WDXOp+yYS91Yg=="
    },
    "bmp-js": {
      "version": "0.0.3",
      "resolved": "https://registry.npmjs.org/bmp-js/-/bmp-js-0.0.3.tgz",
      "integrity": "sha1-ZBE+nHzxICs3btYHvzBibr5XsYo="
    },
    "body-parser": {
      "version": "1.14.2",
      "resolved": "https://registry.npmjs.org/body-parser/-/body-parser-1.14.2.tgz",
      "integrity": "sha1-EBXLH+LEQ4WCWVgdtTMy+NDPUPk=",
      "dev": true,
      "requires": {
        "bytes": "2.2.0",
        "content-type": "~1.0.1",
        "debug": "~2.2.0",
        "depd": "~1.1.0",
        "http-errors": "~1.3.1",
        "iconv-lite": "0.4.13",
        "on-finished": "~2.3.0",
        "qs": "5.2.0",
        "raw-body": "~2.1.5",
        "type-is": "~1.6.10"
      },
      "dependencies": {
        "bytes": {
          "version": "2.2.0",
          "resolved": "https://registry.npmjs.org/bytes/-/bytes-2.2.0.tgz",
          "integrity": "sha1-/TVGSkA/b5EXwt42Cez/nK4ABYg=",
          "dev": true
        },
        "debug": {
          "version": "2.2.0",
          "resolved": "http://registry.npmjs.org/debug/-/debug-2.2.0.tgz",
          "integrity": "sha1-+HBX6ZWxofauaklgZkE3vFbwOdo=",
          "dev": true,
          "requires": {
            "ms": "0.7.1"
          }
        },
        "http-errors": {
          "version": "1.3.1",
          "resolved": "http://registry.npmjs.org/http-errors/-/http-errors-1.3.1.tgz",
          "integrity": "sha1-GX4izevUGYWF6GlO9nhhl7ke2UI=",
          "dev": true,
          "requires": {
            "inherits": "~2.0.1",
            "statuses": "1"
          }
        },
        "iconv-lite": {
          "version": "0.4.13",
          "resolved": "http://registry.npmjs.org/iconv-lite/-/iconv-lite-0.4.13.tgz",
          "integrity": "sha1-H4irpKsLFQjoMSrMOTRfNumS4vI=",
          "dev": true
        },
        "ms": {
          "version": "0.7.1",
          "resolved": "https://registry.npmjs.org/ms/-/ms-0.7.1.tgz",
          "integrity": "sha1-nNE8A62/8ltl7/3nzoZO6VIBcJg=",
          "dev": true
        },
        "qs": {
          "version": "5.2.0",
          "resolved": "https://registry.npmjs.org/qs/-/qs-5.2.0.tgz",
          "integrity": "sha1-qfMRQq9GjLcrJbMBNrokVoNJFr4=",
          "dev": true
        },
        "raw-body": {
          "version": "2.1.7",
          "resolved": "https://registry.npmjs.org/raw-body/-/raw-body-2.1.7.tgz",
          "integrity": "sha1-rf6s4uT7MJgFgBTQjActzFl1h3Q=",
          "dev": true,
          "requires": {
            "bytes": "2.4.0",
            "iconv-lite": "0.4.13",
            "unpipe": "1.0.0"
          },
          "dependencies": {
            "bytes": {
              "version": "2.4.0",
              "resolved": "https://registry.npmjs.org/bytes/-/bytes-2.4.0.tgz",
              "integrity": "sha1-fZcZb51br39pNeJZhVSe3SpsIzk=",
              "dev": true
            }
          }
        }
      }
    },
    "boom": {
      "version": "4.3.1",
      "resolved": "https://registry.npmjs.org/boom/-/boom-4.3.1.tgz",
      "integrity": "sha1-T4owBctKfjiJ90kDD9JbluAdLjE=",
      "requires": {
        "hoek": "4.x.x"
      }
    },
    "bplist-creator": {
      "version": "0.0.7",
      "resolved": "https://registry.npmjs.org/bplist-creator/-/bplist-creator-0.0.7.tgz",
      "integrity": "sha1-N98VNgkoJLh8QvlXsBNEEXNyrkU=",
      "requires": {
        "stream-buffers": "~2.2.0"
      }
    },
    "bplist-parser": {
      "version": "https://github.com/telerik/node-bplist-parser/tarball/master",
      "integrity": "sha512-B7Agq6ELA8hOERzvUhhgQPFe1Hcx6HCAtdaxHv/YS/PAUdxhxtCYzWFJ3zDfGIWXT1X2Nt2Q8lqeEASKoY3Wfw==",
      "requires": {
        "big-integer": "^1.6.7"
      }
    },
    "brace-expansion": {
      "version": "1.1.11",
      "resolved": "https://registry.npmjs.org/brace-expansion/-/brace-expansion-1.1.11.tgz",
      "integrity": "sha512-iCuPHDFgrHX7H2vEI/5xpz07zSHB00TpugqhmYtVmMO6518mCuRMoOYFldEBl0g187ufozdaHgWKcYFb61qGiA==",
      "requires": {
        "balanced-match": "^1.0.0",
        "concat-map": "0.0.1"
      }
    },
    "braces": {
      "version": "2.3.2",
      "resolved": "https://registry.npmjs.org/braces/-/braces-2.3.2.tgz",
      "integrity": "sha512-aNdbnj9P8PjdXU4ybaWLK2IF3jc/EoDYbC7AazW6to3TRsfXxscC9UXOB5iDiEQrkyIbWp2SLQda4+QAa7nc3w==",
      "requires": {
        "arr-flatten": "^1.1.0",
        "array-unique": "^0.3.2",
        "extend-shallow": "^2.0.1",
        "fill-range": "^4.0.0",
        "isobject": "^3.0.1",
        "repeat-element": "^1.1.2",
        "snapdragon": "^0.8.1",
        "snapdragon-node": "^2.0.1",
        "split-string": "^3.0.2",
        "to-regex": "^3.0.1"
      },
      "dependencies": {
        "extend-shallow": {
          "version": "2.0.1",
          "resolved": "https://registry.npmjs.org/extend-shallow/-/extend-shallow-2.0.1.tgz",
          "integrity": "sha1-Ua99YUrZqfYQ6huvu5idaxxWiQ8=",
          "requires": {
            "is-extendable": "^0.1.0"
          }
        }
      }
    },
    "browser-stdout": {
      "version": "1.3.0",
      "resolved": "https://registry.npmjs.org/browser-stdout/-/browser-stdout-1.3.0.tgz",
      "integrity": "sha1-81HTKWnTL6XXpVZxVCY9korjvR8=",
      "dev": true
    },
    "btoa": {
      "version": "1.2.1",
      "resolved": "https://registry.npmjs.org/btoa/-/btoa-1.2.1.tgz",
      "integrity": "sha512-SB4/MIGlsiVkMcHmT+pSmIPoNDoHg+7cMzmt3Uxt628MTz2487DKSqK/fuhFBrkuqrYv5UCEnACpF4dTFNKc/g=="
    },
    "buffer-equal": {
      "version": "0.0.1",
      "resolved": "https://registry.npmjs.org/buffer-equal/-/buffer-equal-0.0.1.tgz",
      "integrity": "sha1-kbx0sR6kBbyRa8aqkI+q+ltKrEs="
    },
    "buffer-from": {
      "version": "1.1.1",
      "resolved": "https://registry.npmjs.org/buffer-from/-/buffer-from-1.1.1.tgz",
      "integrity": "sha512-MQcXEUbCKtEo7bhqEs6560Hyd4XaovZlO/k9V3hjVUF/zwW7KBVdSK4gIt/bzwS9MbR5qob+F5jusZsb0YQK2A=="
    },
    "bufferpack": {
      "version": "0.0.6",
      "resolved": "https://registry.npmjs.org/bufferpack/-/bufferpack-0.0.6.tgz",
      "integrity": "sha1-+z2HOKDh5OA7z/mfmnX57Bip1z4="
    },
    "buffers": {
      "version": "0.1.1",
      "resolved": "https://registry.npmjs.org/buffers/-/buffers-0.1.1.tgz",
      "integrity": "sha1-skV5w77U1tOWru5tmorn9Ugqt7s="
    },
    "builtin-modules": {
      "version": "1.1.1",
      "resolved": "https://registry.npmjs.org/builtin-modules/-/builtin-modules-1.1.1.tgz",
      "integrity": "sha1-Jw8HbFpywC9bZaR9+Uxf46J4iS8="
    },
    "builtins": {
      "version": "1.0.3",
      "resolved": "https://registry.npmjs.org/builtins/-/builtins-1.0.3.tgz",
      "integrity": "sha1-y5T662HIaWRR2zZTThQi+U8K7og="
    },
    "byline": {
      "version": "4.2.1",
      "resolved": "https://registry.npmjs.org/byline/-/byline-4.2.1.tgz",
      "integrity": "sha1-90pm+m2P7/iLJyXgsrDPgwzfP4Y="
    },
    "bytes": {
      "version": "3.0.0",
      "resolved": "https://registry.npmjs.org/bytes/-/bytes-3.0.0.tgz",
      "integrity": "sha1-0ygVQE1olpn4Wk6k+odV3ROpYEg="
    },
    "cacache": {
      "version": "11.2.0",
      "resolved": "https://registry.npmjs.org/cacache/-/cacache-11.2.0.tgz",
      "integrity": "sha512-IFWl6lfK6wSeYCHUXh+N1lY72UDrpyrYQJNIVQf48paDuWbv5RbAtJYf/4gUQFObTCHZwdZ5sI8Iw7nqwP6nlQ==",
      "requires": {
        "bluebird": "^3.5.1",
        "chownr": "^1.0.1",
        "figgy-pudding": "^3.1.0",
        "glob": "^7.1.2",
        "graceful-fs": "^4.1.11",
        "lru-cache": "^4.1.3",
        "mississippi": "^3.0.0",
        "mkdirp": "^0.5.1",
        "move-concurrently": "^1.0.1",
        "promise-inflight": "^1.0.1",
        "rimraf": "^2.6.2",
        "ssri": "^6.0.0",
        "unique-filename": "^1.1.0",
        "y18n": "^4.0.0"
      },
      "dependencies": {
        "rimraf": {
          "version": "2.6.2",
          "resolved": "https://registry.npmjs.org/rimraf/-/rimraf-2.6.2.tgz",
          "integrity": "sha512-lreewLK/BlghmxtfH36YYVg1i8IAce4TI7oao75I1g245+6BctqTVQiBP3YUJ9C6DQOXJmkYR9X9fCLtCOJc5w==",
          "requires": {
            "glob": "^7.0.5"
          }
        },
        "y18n": {
          "version": "4.0.0",
          "resolved": "https://registry.npmjs.org/y18n/-/y18n-4.0.0.tgz",
          "integrity": "sha512-r9S/ZyXu/Xu9q1tYlpsLIsa3EeLXXk0VwlxqTcFRfg9EhMW+17kbt9G0NrgCmhGb5vT2hyhJZLfDGx+7+5Uj/w=="
        }
      }
    },
    "cache-base": {
      "version": "1.0.1",
      "resolved": "https://registry.npmjs.org/cache-base/-/cache-base-1.0.1.tgz",
      "integrity": "sha512-AKcdTnFSWATd5/GCPRxr2ChwIJ85CeyrEyjRHlKxQ56d4XJMGym0uAiKn0xbLOGOl3+yRpOTi484dVCEc5AUzQ==",
      "requires": {
        "collection-visit": "^1.0.0",
        "component-emitter": "^1.2.1",
        "get-value": "^2.0.6",
        "has-value": "^1.0.0",
        "isobject": "^3.0.1",
        "set-value": "^2.0.0",
        "to-object-path": "^0.3.0",
        "union-value": "^1.0.0",
        "unset-value": "^1.0.0"
      }
    },
    "caller-path": {
      "version": "0.1.0",
      "resolved": "https://registry.npmjs.org/caller-path/-/caller-path-0.1.0.tgz",
      "integrity": "sha1-lAhe9jWB7NPaqSREqP6U6CV3dR8=",
      "dev": true,
      "requires": {
        "callsites": "^0.2.0"
      }
    },
    "callsites": {
      "version": "0.2.0",
      "resolved": "https://registry.npmjs.org/callsites/-/callsites-0.2.0.tgz",
      "integrity": "sha1-r6uWJikQp/M8GaV3WCXGnzTjUMo=",
      "dev": true
    },
    "camelcase": {
      "version": "3.0.0",
      "resolved": "https://registry.npmjs.org/camelcase/-/camelcase-3.0.0.tgz",
      "integrity": "sha1-MvxLn82vhF/N9+c7uXysImHwqwo="
    },
    "camelcase-keys": {
      "version": "2.1.0",
      "resolved": "https://registry.npmjs.org/camelcase-keys/-/camelcase-keys-2.1.0.tgz",
      "integrity": "sha1-MIvur/3ygRkFHvodkyITyRuPkuc=",
      "dev": true,
      "requires": {
        "camelcase": "^2.0.0",
        "map-obj": "^1.0.0"
      },
      "dependencies": {
        "camelcase": {
          "version": "2.1.1",
          "resolved": "https://registry.npmjs.org/camelcase/-/camelcase-2.1.1.tgz",
          "integrity": "sha1-fB0W1nmhu+WcoCys7PsBHiAfWh8=",
          "dev": true
        }
      }
    },
    "cardinal": {
      "version": "2.1.1",
      "resolved": "https://registry.npmjs.org/cardinal/-/cardinal-2.1.1.tgz",
      "integrity": "sha1-fMEFXYItISlU0HsIXeolHMe8VQU=",
      "requires": {
        "ansicolors": "~0.3.2",
        "redeyed": "~2.1.0"
      }
    },
    "caseless": {
      "version": "0.12.0",
      "resolved": "https://registry.npmjs.org/caseless/-/caseless-0.12.0.tgz",
      "integrity": "sha1-G2gcIf+EAzyCZUMJBolCDRhxUdw="
    },
    "chai": {
      "version": "4.0.2",
      "resolved": "https://registry.npmjs.org/chai/-/chai-4.0.2.tgz",
      "integrity": "sha1-L3MnxN5vOF3XeHmZ4qsCaXoyuDs=",
      "dev": true,
      "requires": {
        "assertion-error": "^1.0.1",
        "check-error": "^1.0.1",
        "deep-eql": "^2.0.1",
        "get-func-name": "^2.0.0",
        "pathval": "^1.0.0",
        "type-detect": "^4.0.0"
      }
    },
    "chai-as-promised": {
      "version": "7.0.0",
      "resolved": "https://registry.npmjs.org/chai-as-promised/-/chai-as-promised-7.0.0.tgz",
      "integrity": "sha512-7YYdnXPq2pV9nvRBb36Wi/MXfT8j2iL/H76GtenlOMatXbMoQLb+PonuVHGFsw5wE2M6R/VFciq8AnSSAix0GA==",
      "dev": true,
      "requires": {
        "check-error": "^1.0.2",
        "eslint": "^3.19.0"
      }
    },
    "chainsaw": {
      "version": "0.1.0",
      "resolved": "https://registry.npmjs.org/chainsaw/-/chainsaw-0.1.0.tgz",
      "integrity": "sha1-XqtQsor+WAdNDVgpE4iCi15fvJg=",
      "requires": {
        "traverse": ">=0.3.0 <0.4"
      }
    },
    "chalk": {
      "version": "1.1.0",
      "resolved": "http://registry.npmjs.org/chalk/-/chalk-1.1.0.tgz",
      "integrity": "sha1-CbRTzsSXp1Ug5KYK5IIUqHAOCSE=",
      "requires": {
        "ansi-styles": "^2.1.0",
        "escape-string-regexp": "^1.0.2",
        "has-ansi": "^2.0.0",
        "strip-ansi": "^3.0.0",
        "supports-color": "^2.0.0"
      }
    },
    "chardet": {
      "version": "0.7.0",
      "resolved": "https://registry.npmjs.org/chardet/-/chardet-0.7.0.tgz",
      "integrity": "sha512-mT8iDcrh03qDGRRmoA2hmBJnxpllMR+0/0qlzjqZES6NdiWDcZkCNAk4rPFZ9Q85r27unkiNNg8ZOiwZXBHwcA=="
    },
    "check-error": {
      "version": "1.0.2",
      "resolved": "https://registry.npmjs.org/check-error/-/check-error-1.0.2.tgz",
      "integrity": "sha1-V00xLt2Iu13YkS6Sht1sCu1KrII=",
      "dev": true
    },
    "chokidar": {
      "version": "2.0.4",
      "resolved": "https://registry.npmjs.org/chokidar/-/chokidar-2.0.4.tgz",
      "integrity": "sha512-z9n7yt9rOvIJrMhvDtDictKrkFHeihkNl6uWMmZlmL6tJtX9Cs+87oK+teBx+JIgzvbX3yZHT3eF8vpbDxHJXQ==",
      "requires": {
        "anymatch": "^2.0.0",
        "async-each": "^1.0.0",
        "braces": "^2.3.0",
        "fsevents": "^1.2.2",
        "glob-parent": "^3.1.0",
        "inherits": "^2.0.1",
        "is-binary-path": "^1.0.0",
        "is-glob": "^4.0.0",
        "lodash.debounce": "^4.0.8",
        "normalize-path": "^2.1.1",
        "path-is-absolute": "^1.0.0",
        "readdirp": "^2.0.0",
        "upath": "^1.0.5"
      }
    },
    "chownr": {
      "version": "1.1.1",
      "resolved": "https://registry.npmjs.org/chownr/-/chownr-1.1.1.tgz",
      "integrity": "sha512-j38EvO5+LHX84jlo6h4UzmOwi0UgW61WRyPtJz4qaadK5eY3BTS5TY/S1Stc3Uk2lIM6TPevAlULiEJwie860g=="
    },
    "circular-json": {
      "version": "0.3.3",
      "resolved": "https://registry.npmjs.org/circular-json/-/circular-json-0.3.3.tgz",
      "integrity": "sha512-UZK3NBx2Mca+b5LsG7bY183pHWt5Y1xts4P3Pz7ENTwGVnJOUWbRb3ocjvX7hx9tq/yTAdclXm9sZ38gNuem4A==",
      "dev": true
    },
    "class-utils": {
      "version": "0.3.6",
      "resolved": "https://registry.npmjs.org/class-utils/-/class-utils-0.3.6.tgz",
      "integrity": "sha512-qOhPa/Fj7s6TY8H8esGu5QNpMMQxz79h+urzrNYN6mn+9BnxlDGf5QZ+XeCDsxSjPqsSR56XOZOJmpeurnLMeg==",
      "requires": {
        "arr-union": "^3.1.0",
        "define-property": "^0.2.5",
        "isobject": "^3.0.0",
        "static-extend": "^0.1.1"
      },
      "dependencies": {
        "define-property": {
          "version": "0.2.5",
          "resolved": "https://registry.npmjs.org/define-property/-/define-property-0.2.5.tgz",
          "integrity": "sha1-w1se+RjsPJkPmlvFe+BKrOxcgRY=",
          "requires": {
            "is-descriptor": "^0.1.0"
          }
        }
      }
    },
    "cli-cursor": {
      "version": "2.1.0",
      "resolved": "https://registry.npmjs.org/cli-cursor/-/cli-cursor-2.1.0.tgz",
      "integrity": "sha1-s12sN2R5+sw+lHR9QdDQ9SOP/LU=",
      "requires": {
        "restore-cursor": "^2.0.0"
      }
    },
    "cli-spinners": {
      "version": "1.3.1",
      "resolved": "https://registry.npmjs.org/cli-spinners/-/cli-spinners-1.3.1.tgz",
      "integrity": "sha512-1QL4544moEsDVH9T/l6Cemov/37iv1RtoKf7NJ04A60+4MREXNfx/QvavbH6QoGdsD4N4Mwy49cmaINR/o2mdg=="
    },
    "cli-table": {
      "version": "https://github.com/telerik/cli-table/tarball/v0.3.1.2",
      "integrity": "sha512-bf7UQUo6n0c3Fxn5OXckpausCWjFg+qGLzN/LnaMsjF+9HYuSMbPPciWI6zPLu+KLnwjqwKzwPkozi/vxJYpvw==",
      "requires": {
        "colors": "1.0.3",
        "lodash": "3.6.0",
        "wcwidth": "*"
      },
      "dependencies": {
        "colors": {
          "version": "1.0.3",
          "resolved": "https://registry.npmjs.org/colors/-/colors-1.0.3.tgz",
          "integrity": "sha1-BDP0TYCWgP3rYO0mDxsMJi6CpAs="
        },
        "lodash": {
          "version": "3.6.0",
          "resolved": "http://registry.npmjs.org/lodash/-/lodash-3.6.0.tgz",
          "integrity": "sha1-Umao9J3Zib5Pn2gbbyoMVShdDZo="
        }
      }
    },
    "cli-width": {
      "version": "2.2.0",
      "resolved": "https://registry.npmjs.org/cli-width/-/cli-width-2.2.0.tgz",
      "integrity": "sha1-/xnt6Kml5XkyQUewwR8PvLq+1jk="
    },
    "cliui": {
      "version": "3.2.0",
      "resolved": "https://registry.npmjs.org/cliui/-/cliui-3.2.0.tgz",
      "integrity": "sha1-EgYBU3qRbSmUD5NNo7SNWFo5IT0=",
      "requires": {
        "string-width": "^1.0.1",
        "strip-ansi": "^3.0.1",
        "wrap-ansi": "^2.0.0"
      },
      "dependencies": {
        "is-fullwidth-code-point": {
          "version": "1.0.0",
          "resolved": "https://registry.npmjs.org/is-fullwidth-code-point/-/is-fullwidth-code-point-1.0.0.tgz",
          "integrity": "sha1-754xOG8DGn8NZDr4L95QxFfvAMs=",
          "requires": {
            "number-is-nan": "^1.0.0"
          }
        },
        "string-width": {
          "version": "1.0.2",
          "resolved": "https://registry.npmjs.org/string-width/-/string-width-1.0.2.tgz",
          "integrity": "sha1-EYvfW4zcUaKn5w0hHgfisLmxB9M=",
          "requires": {
            "code-point-at": "^1.0.0",
            "is-fullwidth-code-point": "^1.0.0",
            "strip-ansi": "^3.0.0"
          }
        }
      }
    },
    "clone": {
      "version": "1.0.4",
      "resolved": "https://registry.npmjs.org/clone/-/clone-1.0.4.tgz",
      "integrity": "sha1-2jCcwmPfFZlMaIypAheco8fNfH4="
    },
    "co": {
      "version": "4.6.0",
      "resolved": "https://registry.npmjs.org/co/-/co-4.6.0.tgz",
      "integrity": "sha1-bqa989hTrlTMuOR7+gvz+QMfsYQ="
    },
    "code-point-at": {
      "version": "1.1.0",
      "resolved": "https://registry.npmjs.org/code-point-at/-/code-point-at-1.1.0.tgz",
      "integrity": "sha1-DQcLTQQ6W+ozovGkDi7bPZpMz3c="
    },
    "coffee-script": {
      "version": "1.10.0",
      "resolved": "https://registry.npmjs.org/coffee-script/-/coffee-script-1.10.0.tgz",
      "integrity": "sha1-EpOLz5vhlI+gBvkuDEyegXBRCMA=",
      "dev": true
    },
    "collection-visit": {
      "version": "1.0.0",
      "resolved": "https://registry.npmjs.org/collection-visit/-/collection-visit-1.0.0.tgz",
      "integrity": "sha1-S8A3PBZLwykbTTaMgpzxqApZ3KA=",
      "requires": {
        "map-visit": "^1.0.0",
        "object-visit": "^1.0.0"
      }
    },
    "color": {
      "version": "3.0.0",
      "resolved": "https://registry.npmjs.org/color/-/color-3.0.0.tgz",
      "integrity": "sha512-jCpd5+s0s0t7p3pHQKpnJ0TpQKKdleP71LWcA0aqiljpiuAkOSUFN/dyH8ZwF0hRmFlrIuRhufds1QyEP9EB+w==",
      "requires": {
        "color-convert": "^1.9.1",
        "color-string": "^1.5.2"
      }
    },
    "color-convert": {
      "version": "1.9.3",
      "resolved": "https://registry.npmjs.org/color-convert/-/color-convert-1.9.3.tgz",
      "integrity": "sha512-QfAUtd+vFdAtFQcC8CCyYt1fYWxSqAiK2cSD6zDB8N3cpsEBAvRxp9zOGg6G/SHHJYAT88/az/IuDGALsNVbGg==",
      "requires": {
        "color-name": "1.1.3"
      }
    },
    "color-name": {
      "version": "1.1.3",
      "resolved": "https://registry.npmjs.org/color-name/-/color-name-1.1.3.tgz",
      "integrity": "sha1-p9BVi9icQveV3UIyj3QIMcpTvCU="
    },
    "color-string": {
      "version": "1.5.3",
      "resolved": "https://registry.npmjs.org/color-string/-/color-string-1.5.3.tgz",
      "integrity": "sha512-dC2C5qeWoYkxki5UAXapdjqO672AM4vZuPGRQfO8b5HKuKGBbKWpITyDYN7TOFKvRW7kOgAn3746clDBMDJyQw==",
      "requires": {
        "color-name": "^1.0.0",
        "simple-swizzle": "^0.2.2"
      }
    },
    "colors": {
      "version": "1.1.2",
      "resolved": "https://registry.npmjs.org/colors/-/colors-1.1.2.tgz",
      "integrity": "sha1-FopHAXVran9RoSzgyXv6KMCE7WM="
    },
    "combined-stream": {
      "version": "1.0.7",
      "resolved": "https://registry.npmjs.org/combined-stream/-/combined-stream-1.0.7.tgz",
      "integrity": "sha512-brWl9y6vOB1xYPZcpZde3N9zDByXTosAeMDo4p1wzo6UMOX4vumB+TP1RZ76sfE6Md68Q0NJSrE/gbezd4Ul+w==",
      "requires": {
        "delayed-stream": "~1.0.0"
      }
    },
    "commander": {
      "version": "2.17.1",
      "resolved": "https://registry.npmjs.org/commander/-/commander-2.17.1.tgz",
      "integrity": "sha512-wPMUt6FnH2yzG95SA6mzjQOEKUU3aLaDEmzs1ti+1E9h+CsrZghRlqEM/EJ4KscsQVG8uNN4uVreUeT8+drlgg=="
    },
    "component-emitter": {
      "version": "1.2.1",
      "resolved": "https://registry.npmjs.org/component-emitter/-/component-emitter-1.2.1.tgz",
      "integrity": "sha1-E3kY1teCg/ffemt8WmPhQOaUJeY="
    },
    "concat-map": {
      "version": "0.0.1",
      "resolved": "https://registry.npmjs.org/concat-map/-/concat-map-0.0.1.tgz",
      "integrity": "sha1-2Klr13/Wjfd5OnMDajug1UBdR3s="
    },
    "concat-stream": {
      "version": "1.6.2",
      "resolved": "https://registry.npmjs.org/concat-stream/-/concat-stream-1.6.2.tgz",
      "integrity": "sha512-27HBghJxjiZtIk3Ycvn/4kbJk/1uZuJFfuPEns6LaEvpvG1f0hTea8lilrouyo9mVc2GWdcEZ8OLoGmSADlrCw==",
      "requires": {
        "buffer-from": "^1.0.0",
        "inherits": "^2.0.3",
        "readable-stream": "^2.2.2",
        "typedarray": "^0.0.6"
      }
    },
    "content-type": {
      "version": "1.0.4",
      "resolved": "https://registry.npmjs.org/content-type/-/content-type-1.0.4.tgz",
      "integrity": "sha512-hIP3EEPs8tB9AT1L+NUqtwOAps4mk2Zob89MWXMHjHWg9milF/j4osnnQLXBCBFBk/tvIG/tUc9mOUJiPBhPXA==",
      "dev": true
    },
    "cookiejar": {
      "version": "2.1.2",
      "resolved": "https://registry.npmjs.org/cookiejar/-/cookiejar-2.1.2.tgz",
      "integrity": "sha512-Mw+adcfzPxcPeI+0WlvRrr/3lGVO0bD75SxX6811cxSh1Wbxx7xZBGK1eVtDf6si8rg2lhnUjsVLMFMfbRIuwA=="
    },
    "copy-concurrently": {
      "version": "1.0.5",
      "resolved": "https://registry.npmjs.org/copy-concurrently/-/copy-concurrently-1.0.5.tgz",
      "integrity": "sha512-f2domd9fsVDFtaFcbaRZuYXwtdmnzqbADSwhSWYxYB/Q8zsdUUFMXVRwXGDMWmbEzAn1kdRrtI1T/KTFOL4X2A==",
      "requires": {
        "aproba": "^1.1.1",
        "fs-write-stream-atomic": "^1.0.8",
        "iferr": "^0.1.5",
        "mkdirp": "^0.5.1",
        "rimraf": "^2.5.4",
        "run-queue": "^1.0.0"
      },
      "dependencies": {
        "rimraf": {
          "version": "2.6.2",
          "resolved": "https://registry.npmjs.org/rimraf/-/rimraf-2.6.2.tgz",
          "integrity": "sha512-lreewLK/BlghmxtfH36YYVg1i8IAce4TI7oao75I1g245+6BctqTVQiBP3YUJ9C6DQOXJmkYR9X9fCLtCOJc5w==",
          "requires": {
            "glob": "^7.0.5"
          }
        }
      }
    },
    "copy-descriptor": {
      "version": "0.1.1",
      "resolved": "https://registry.npmjs.org/copy-descriptor/-/copy-descriptor-0.1.1.tgz",
      "integrity": "sha1-Z29us8OZl8LuGsOpJP1hJHSPV40="
    },
    "core-util-is": {
      "version": "1.0.2",
      "resolved": "https://registry.npmjs.org/core-util-is/-/core-util-is-1.0.2.tgz",
      "integrity": "sha1-tf1UIgqivFq1eqtxQMlAdUUDwac="
    },
    "cryptiles": {
      "version": "3.1.2",
      "resolved": "https://registry.npmjs.org/cryptiles/-/cryptiles-3.1.2.tgz",
      "integrity": "sha1-qJ+7Ig9c4l7FboxKqKT9e1sNKf4=",
      "requires": {
        "boom": "5.x.x"
      },
      "dependencies": {
        "boom": {
          "version": "5.2.0",
          "resolved": "https://registry.npmjs.org/boom/-/boom-5.2.0.tgz",
          "integrity": "sha512-Z5BTk6ZRe4tXXQlkqftmsAUANpXmuwlsF5Oov8ThoMbQRzdGTA1ngYRW160GexgOgjsFOKJz0LYhoNi+2AMBUw==",
          "requires": {
            "hoek": "4.x.x"
          }
        }
      }
    },
    "csproj2ts": {
      "version": "0.0.8",
      "resolved": "https://registry.npmjs.org/csproj2ts/-/csproj2ts-0.0.8.tgz",
      "integrity": "sha1-nRxxniDELM6MTeKQCO/DVUn9Em8=",
      "dev": true,
      "requires": {
        "es6-promise": "^4.0.5",
        "lodash": "^4.17.4",
        "semver": "^5.3.0",
        "xml2js": "^0.4.17"
      },
      "dependencies": {
        "es6-promise": {
          "version": "4.2.5",
          "resolved": "https://registry.npmjs.org/es6-promise/-/es6-promise-4.2.5.tgz",
          "integrity": "sha512-n6wvpdE43VFtJq+lUDYDBFUwV8TZbuGXLV4D6wKafg13ldznKsyEvatubnmUe31zcvelSzOHF+XbaT+Bl9ObDg==",
          "dev": true
        }
      }
    },
    "currently-unhandled": {
      "version": "0.4.1",
      "resolved": "https://registry.npmjs.org/currently-unhandled/-/currently-unhandled-0.4.1.tgz",
      "integrity": "sha1-mI3zP+qxke95mmE2nddsF635V+o=",
      "dev": true,
      "requires": {
        "array-find-index": "^1.0.1"
      }
    },
    "cyclist": {
      "version": "0.2.2",
      "resolved": "https://registry.npmjs.org/cyclist/-/cyclist-0.2.2.tgz",
      "integrity": "sha1-GzN5LhHpFKL9bW7WRHRkRE5fpkA="
    },
    "d": {
      "version": "1.0.0",
      "resolved": "https://registry.npmjs.org/d/-/d-1.0.0.tgz",
      "integrity": "sha1-dUu1v+VUUdpppYuU1F9MWwRi1Y8=",
      "dev": true,
      "requires": {
        "es5-ext": "^0.10.9"
      }
    },
    "dashdash": {
      "version": "1.14.1",
      "resolved": "https://registry.npmjs.org/dashdash/-/dashdash-1.14.1.tgz",
      "integrity": "sha1-hTz6D3y+L+1d4gMmuN1YEDX24vA=",
      "requires": {
        "assert-plus": "^1.0.0"
      }
    },
    "data-uri-to-buffer": {
      "version": "1.2.0",
      "resolved": "https://registry.npmjs.org/data-uri-to-buffer/-/data-uri-to-buffer-1.2.0.tgz",
      "integrity": "sha512-vKQ9DTQPN1FLYiiEEOQ6IBGFqvjCa5rSK3cWMy/Nespm5d/x3dGFT9UBZnkLxCwua/IXBi2TYnwTEpsOvhC4UQ=="
    },
    "date-format": {
      "version": "0.0.0",
      "resolved": "https://registry.npmjs.org/date-format/-/date-format-0.0.0.tgz",
      "integrity": "sha1-CSBoY6sHDrRZrOpVQsvYVrEZZrM="
    },
    "dateformat": {
      "version": "1.0.12",
      "resolved": "https://registry.npmjs.org/dateformat/-/dateformat-1.0.12.tgz",
      "integrity": "sha1-nxJLZ1lMk3/3BpMuSmQsyo27/uk=",
      "dev": true,
      "requires": {
        "get-stdin": "^4.0.1",
        "meow": "^3.3.0"
      }
    },
    "debug": {
      "version": "2.6.9",
      "resolved": "https://registry.npmjs.org/debug/-/debug-2.6.9.tgz",
      "integrity": "sha512-bC7ElrdJaJnPbAP+1EotYvqZsb3ecl5wi6Bfi6BJTUcNowp6cvspg0jXznRTKDjm/E7AdgFBVeAPVMNcKGsHMA==",
      "requires": {
        "ms": "2.0.0"
      }
    },
    "decamelize": {
      "version": "1.2.0",
      "resolved": "https://registry.npmjs.org/decamelize/-/decamelize-1.2.0.tgz",
      "integrity": "sha1-9lNNFRSCabIDUue+4m9QH5oZEpA="
    },
    "decode-uri-component": {
      "version": "0.2.0",
      "resolved": "https://registry.npmjs.org/decode-uri-component/-/decode-uri-component-0.2.0.tgz",
      "integrity": "sha1-6zkTMzRYd1y4TNGh+uBiEGu4dUU="
    },
    "deep-eql": {
      "version": "2.0.2",
      "resolved": "https://registry.npmjs.org/deep-eql/-/deep-eql-2.0.2.tgz",
      "integrity": "sha1-sbrAblbwp2d3aG1Qyf63XC7XZ5o=",
      "dev": true,
      "requires": {
        "type-detect": "^3.0.0"
      },
      "dependencies": {
        "type-detect": {
          "version": "3.0.0",
          "resolved": "https://registry.npmjs.org/type-detect/-/type-detect-3.0.0.tgz",
          "integrity": "sha1-RtDMhVOrt7E6NSsNbeov1Y8tm1U=",
          "dev": true
        }
      }
    },
    "deep-is": {
      "version": "0.1.3",
      "resolved": "https://registry.npmjs.org/deep-is/-/deep-is-0.1.3.tgz",
      "integrity": "sha1-s2nW+128E+7PUk+RsHD+7cNXzzQ="
    },
    "defaults": {
      "version": "1.0.3",
      "resolved": "https://registry.npmjs.org/defaults/-/defaults-1.0.3.tgz",
      "integrity": "sha1-xlYFHpgX2f8I7YgUd/P+QBnz730=",
      "requires": {
        "clone": "^1.0.2"
      }
    },
    "define-property": {
      "version": "2.0.2",
      "resolved": "https://registry.npmjs.org/define-property/-/define-property-2.0.2.tgz",
      "integrity": "sha512-jwK2UV4cnPpbcG7+VRARKTZPUWowwXA8bzH5NP6ud0oeAxyYPuGZUAC7hMugpCdz4BeSZl2Dl9k66CHJ/46ZYQ==",
      "requires": {
        "is-descriptor": "^1.0.2",
        "isobject": "^3.0.1"
      },
      "dependencies": {
        "is-accessor-descriptor": {
          "version": "1.0.0",
          "resolved": "https://registry.npmjs.org/is-accessor-descriptor/-/is-accessor-descriptor-1.0.0.tgz",
          "integrity": "sha512-m5hnHTkcVsPfqx3AKlyttIPb7J+XykHvJP2B9bZDjlhLIoEq4XoK64Vg7boZlVWYK6LUY94dYPEE7Lh0ZkZKcQ==",
          "requires": {
            "kind-of": "^6.0.0"
          }
        },
        "is-data-descriptor": {
          "version": "1.0.0",
          "resolved": "https://registry.npmjs.org/is-data-descriptor/-/is-data-descriptor-1.0.0.tgz",
          "integrity": "sha512-jbRXy1FmtAoCjQkVmIVYwuuqDFUbaOeDjmed1tOGPrsMhtJA4rD9tkgA0F1qJ3gRFRXcHYVkdeaP50Q5rE/jLQ==",
          "requires": {
            "kind-of": "^6.0.0"
          }
        },
        "is-descriptor": {
          "version": "1.0.2",
          "resolved": "https://registry.npmjs.org/is-descriptor/-/is-descriptor-1.0.2.tgz",
          "integrity": "sha512-2eis5WqQGV7peooDyLmNEPUrps9+SXX5c9pL3xEB+4e9HnGuDa7mB7kHxHw4CbqS9k1T2hOH3miL8n8WtiYVtg==",
          "requires": {
            "is-accessor-descriptor": "^1.0.0",
            "is-data-descriptor": "^1.0.0",
            "kind-of": "^6.0.2"
          }
        }
      }
    },
    "degenerator": {
      "version": "1.0.4",
      "resolved": "https://registry.npmjs.org/degenerator/-/degenerator-1.0.4.tgz",
      "integrity": "sha1-/PSQo37OJmRk2cxDGrmMWBnO0JU=",
      "requires": {
        "ast-types": "0.x.x",
        "escodegen": "1.x.x",
        "esprima": "3.x.x"
      },
      "dependencies": {
        "esprima": {
          "version": "3.1.3",
          "resolved": "https://registry.npmjs.org/esprima/-/esprima-3.1.3.tgz",
          "integrity": "sha1-/cpRzuYTOJXjyI1TXOSdv/YqRjM="
        }
      }
    },
    "del": {
      "version": "2.2.2",
      "resolved": "https://registry.npmjs.org/del/-/del-2.2.2.tgz",
      "integrity": "sha1-wSyYHQZ4RshLyvhiz/kw2Qf/0ag=",
      "dev": true,
      "requires": {
        "globby": "^5.0.0",
        "is-path-cwd": "^1.0.0",
        "is-path-in-cwd": "^1.0.0",
        "object-assign": "^4.0.1",
        "pify": "^2.0.0",
        "pinkie-promise": "^2.0.0",
        "rimraf": "^2.2.8"
      }
    },
    "delayed-stream": {
      "version": "1.0.0",
      "resolved": "https://registry.npmjs.org/delayed-stream/-/delayed-stream-1.0.0.tgz",
      "integrity": "sha1-3zrhmayt+31ECqrgsp4icrJOxhk="
    },
    "depd": {
      "version": "1.1.2",
      "resolved": "https://registry.npmjs.org/depd/-/depd-1.1.2.tgz",
      "integrity": "sha1-m81S4UwJd2PnSbJ0xDRu0uVgtak="
    },
    "detect-indent": {
      "version": "4.0.0",
      "resolved": "https://registry.npmjs.org/detect-indent/-/detect-indent-4.0.0.tgz",
      "integrity": "sha1-920GQ1LN9Docts5hnE7jqUdd4gg=",
      "dev": true,
      "requires": {
        "repeating": "^2.0.0"
      }
    },
    "detect-newline": {
      "version": "2.1.0",
      "resolved": "https://registry.npmjs.org/detect-newline/-/detect-newline-2.1.0.tgz",
      "integrity": "sha1-9B8cEL5LAOh7XxPaaAdZ8sW/0+I="
    },
    "diff": {
      "version": "1.4.0",
      "resolved": "https://registry.npmjs.org/diff/-/diff-1.4.0.tgz",
      "integrity": "sha1-fyjS657nsVqX79ic5j3P2qPMur8=",
      "dev": true
    },
    "doctrine": {
      "version": "2.1.0",
      "resolved": "https://registry.npmjs.org/doctrine/-/doctrine-2.1.0.tgz",
      "integrity": "sha512-35mSku4ZXK0vfCuHEDAwt55dg2jNajHZ1odvF+8SSr82EsZY4QmXfuWso8oEd8zRhVObSN18aM0CjSdoBX7zIw==",
      "dev": true,
      "requires": {
        "esutils": "^2.0.2"
      }
    },
    "dom-walk": {
      "version": "0.1.1",
      "resolved": "https://registry.npmjs.org/dom-walk/-/dom-walk-0.1.1.tgz",
      "integrity": "sha1-ZyIm3HTI95mtNTB9+TaroRrNYBg="
    },
    "duplexify": {
      "version": "3.6.0",
      "resolved": "https://registry.npmjs.org/duplexify/-/duplexify-3.6.0.tgz",
      "integrity": "sha512-fO3Di4tBKJpYTFHAxTU00BcfWMY9w24r/x21a6rZRbsD/ToUgGxsMbiGRmB7uVAXeGKXD9MwiLZa5E97EVgIRQ==",
      "requires": {
        "end-of-stream": "^1.0.0",
        "inherits": "^2.0.1",
        "readable-stream": "^2.0.0",
        "stream-shift": "^1.0.0"
      }
    },
    "ecc-jsbn": {
      "version": "0.1.2",
      "resolved": "https://registry.npmjs.org/ecc-jsbn/-/ecc-jsbn-0.1.2.tgz",
      "integrity": "sha1-OoOpBOVDUyh4dMVkt1SThoSamMk=",
      "optional": true,
      "requires": {
        "jsbn": "~0.1.0",
        "safer-buffer": "^2.1.0"
      }
    },
    "editions": {
      "version": "1.3.4",
      "resolved": "https://registry.npmjs.org/editions/-/editions-1.3.4.tgz",
      "integrity": "sha512-gzao+mxnYDzIysXKMQi/+M1mjy/rjestjg6OPoYTtI+3Izp23oiGZitsl9lPDPiTGXbcSIk1iJWhliSaglxnUg=="
    },
    "ee-first": {
      "version": "1.1.1",
      "resolved": "https://registry.npmjs.org/ee-first/-/ee-first-1.1.1.tgz",
      "integrity": "sha1-WQxhFWsK4vTwJVcyoViyZrxWsh0=",
      "dev": true
    },
    "email-validator": {
      "version": "1.0.4",
      "resolved": "https://registry.npmjs.org/email-validator/-/email-validator-1.0.4.tgz",
      "integrity": "sha1-NHZdk3157uh3P7Q2FvxMAWSCEW8="
    },
    "encoding": {
      "version": "0.1.12",
      "resolved": "https://registry.npmjs.org/encoding/-/encoding-0.1.12.tgz",
      "integrity": "sha1-U4tm8+5izRq1HsMjgp0flIDHS+s=",
      "requires": {
        "iconv-lite": "~0.4.13"
      },
      "dependencies": {
        "iconv-lite": {
          "version": "0.4.24",
          "resolved": "https://registry.npmjs.org/iconv-lite/-/iconv-lite-0.4.24.tgz",
          "integrity": "sha512-v3MXnZAcvnywkTUEZomIActle7RXXeedOR31wwl7VlyoXO4Qi9arvSenNQWne1TcRwhCL1HwLI21bEqdpj8/rA==",
          "requires": {
            "safer-buffer": ">= 2.1.2 < 3"
          }
        }
      }
    },
    "end-of-stream": {
      "version": "1.4.1",
      "resolved": "https://registry.npmjs.org/end-of-stream/-/end-of-stream-1.4.1.tgz",
      "integrity": "sha512-1MkrZNvWTKCaigbn+W15elq2BB/L22nqrSY5DKlo3X6+vclJm8Bb5djXJBmEX6fS3+zCh/F4VBK5Z2KxJt4s2Q==",
      "requires": {
        "once": "^1.4.0"
      }
    },
    "err-code": {
      "version": "1.1.2",
      "resolved": "https://registry.npmjs.org/err-code/-/err-code-1.1.2.tgz",
      "integrity": "sha1-BuARbTAo9q70gGhJ6w6mp0iuaWA="
    },
    "error-ex": {
      "version": "1.3.2",
      "resolved": "https://registry.npmjs.org/error-ex/-/error-ex-1.3.2.tgz",
      "integrity": "sha512-7dFHNmqeFSEt2ZBsCriorKnn3Z2pj+fd9kmI6QoWw4//DL+icEBfc0U7qJCisqrTsKTjw4fNFy2pW9OqStD84g==",
      "requires": {
        "is-arrayish": "^0.2.1"
      },
      "dependencies": {
        "is-arrayish": {
          "version": "0.2.1",
          "resolved": "https://registry.npmjs.org/is-arrayish/-/is-arrayish-0.2.1.tgz",
          "integrity": "sha1-d8mYQFJ6qOyxqLppe4BkWnqSap0="
        }
      }
    },
    "es5-ext": {
      "version": "0.10.46",
      "resolved": "https://registry.npmjs.org/es5-ext/-/es5-ext-0.10.46.tgz",
      "integrity": "sha512-24XxRvJXNFwEMpJb3nOkiRJKRoupmjYmOPVlI65Qy2SrtxwOTB+g6ODjBKOtwEHbYrhWRty9xxOWLNdClT2djw==",
      "dev": true,
      "requires": {
        "es6-iterator": "~2.0.3",
        "es6-symbol": "~3.1.1",
        "next-tick": "1"
      }
    },
    "es6-iterator": {
      "version": "2.0.3",
      "resolved": "https://registry.npmjs.org/es6-iterator/-/es6-iterator-2.0.3.tgz",
      "integrity": "sha1-p96IkUGgWpSwhUQDstCg+/qY87c=",
      "dev": true,
      "requires": {
        "d": "1",
        "es5-ext": "^0.10.35",
        "es6-symbol": "^3.1.1"
      }
    },
    "es6-map": {
      "version": "0.1.5",
      "resolved": "https://registry.npmjs.org/es6-map/-/es6-map-0.1.5.tgz",
      "integrity": "sha1-kTbgUD3MBqMBaQ8LsU/042TpSfA=",
      "dev": true,
      "requires": {
        "d": "1",
        "es5-ext": "~0.10.14",
        "es6-iterator": "~2.0.1",
        "es6-set": "~0.1.5",
        "es6-symbol": "~3.1.1",
        "event-emitter": "~0.3.5"
      }
    },
    "es6-promise": {
      "version": "3.3.1",
      "resolved": "http://registry.npmjs.org/es6-promise/-/es6-promise-3.3.1.tgz",
      "integrity": "sha1-oIzd6EzNvzTQJ6FFG8kdS80ophM="
    },
    "es6-promisify": {
      "version": "5.0.0",
      "resolved": "https://registry.npmjs.org/es6-promisify/-/es6-promisify-5.0.0.tgz",
      "integrity": "sha1-UQnWLz5W6pZ8S2NQWu8IKRyKUgM=",
      "requires": {
        "es6-promise": "^4.0.3"
      },
      "dependencies": {
        "es6-promise": {
          "version": "4.2.5",
          "resolved": "https://registry.npmjs.org/es6-promise/-/es6-promise-4.2.5.tgz",
          "integrity": "sha512-n6wvpdE43VFtJq+lUDYDBFUwV8TZbuGXLV4D6wKafg13ldznKsyEvatubnmUe31zcvelSzOHF+XbaT+Bl9ObDg=="
        }
      }
    },
    "es6-set": {
      "version": "0.1.5",
      "resolved": "https://registry.npmjs.org/es6-set/-/es6-set-0.1.5.tgz",
      "integrity": "sha1-0rPsXU2ADO2BjbU40ol02wpzzLE=",
      "dev": true,
      "requires": {
        "d": "1",
        "es5-ext": "~0.10.14",
        "es6-iterator": "~2.0.1",
        "es6-symbol": "3.1.1",
        "event-emitter": "~0.3.5"
      }
    },
    "es6-symbol": {
      "version": "3.1.1",
      "resolved": "https://registry.npmjs.org/es6-symbol/-/es6-symbol-3.1.1.tgz",
      "integrity": "sha1-vwDvT9q2uhtG7Le2KbTH7VcVzHc=",
      "dev": true,
      "requires": {
        "d": "1",
        "es5-ext": "~0.10.14"
      }
    },
    "es6-weak-map": {
      "version": "2.0.2",
      "resolved": "https://registry.npmjs.org/es6-weak-map/-/es6-weak-map-2.0.2.tgz",
      "integrity": "sha1-XjqzIlH/0VOKH45f+hNXdy+S2W8=",
      "dev": true,
      "requires": {
        "d": "1",
        "es5-ext": "^0.10.14",
        "es6-iterator": "^2.0.1",
        "es6-symbol": "^3.1.1"
      }
    },
    "escape-string-regexp": {
      "version": "1.0.5",
      "resolved": "https://registry.npmjs.org/escape-string-regexp/-/escape-string-regexp-1.0.5.tgz",
      "integrity": "sha1-G2HAViGQqN/2rjuyzwIAyhMLhtQ="
    },
    "escodegen": {
      "version": "1.11.0",
      "resolved": "https://registry.npmjs.org/escodegen/-/escodegen-1.11.0.tgz",
      "integrity": "sha512-IeMV45ReixHS53K/OmfKAIztN/igDHzTJUhZM3k1jMhIZWjk45SMwAtBsEXiJp3vSPmTcu6CXn7mDvFHRN66fw==",
      "requires": {
        "esprima": "^3.1.3",
        "estraverse": "^4.2.0",
        "esutils": "^2.0.2",
        "optionator": "^0.8.1",
        "source-map": "~0.6.1"
      },
      "dependencies": {
        "esprima": {
          "version": "3.1.3",
          "resolved": "https://registry.npmjs.org/esprima/-/esprima-3.1.3.tgz",
          "integrity": "sha1-/cpRzuYTOJXjyI1TXOSdv/YqRjM="
        },
        "source-map": {
          "version": "0.6.1",
          "resolved": "https://registry.npmjs.org/source-map/-/source-map-0.6.1.tgz",
          "integrity": "sha512-UjgapumWlbMhkBgzT7Ykc5YXUT46F0iKu8SGXq0bcwP5dz/h0Plj6enJqjz1Zbq2l5WaqYnrVbwWOWMyF3F47g==",
          "optional": true
        }
      }
    },
    "escope": {
      "version": "3.6.0",
      "resolved": "https://registry.npmjs.org/escope/-/escope-3.6.0.tgz",
      "integrity": "sha1-4Bl16BJ4GhY6ba392AOY3GTIicM=",
      "dev": true,
      "requires": {
        "es6-map": "^0.1.3",
        "es6-weak-map": "^2.0.1",
        "esrecurse": "^4.1.0",
        "estraverse": "^4.1.1"
      }
    },
    "eslint": {
      "version": "3.19.0",
      "resolved": "https://registry.npmjs.org/eslint/-/eslint-3.19.0.tgz",
      "integrity": "sha1-yPxiAcf0DdCJQbh8CFdnOGpnmsw=",
      "dev": true,
      "requires": {
        "babel-code-frame": "^6.16.0",
        "chalk": "^1.1.3",
        "concat-stream": "^1.5.2",
        "debug": "^2.1.1",
        "doctrine": "^2.0.0",
        "escope": "^3.6.0",
        "espree": "^3.4.0",
        "esquery": "^1.0.0",
        "estraverse": "^4.2.0",
        "esutils": "^2.0.2",
        "file-entry-cache": "^2.0.0",
        "glob": "^7.0.3",
        "globals": "^9.14.0",
        "ignore": "^3.2.0",
        "imurmurhash": "^0.1.4",
        "inquirer": "^0.12.0",
        "is-my-json-valid": "^2.10.0",
        "is-resolvable": "^1.0.0",
        "js-yaml": "^3.5.1",
        "json-stable-stringify": "^1.0.0",
        "levn": "^0.3.0",
        "lodash": "^4.0.0",
        "mkdirp": "^0.5.0",
        "natural-compare": "^1.4.0",
        "optionator": "^0.8.2",
        "path-is-inside": "^1.0.1",
        "pluralize": "^1.2.1",
        "progress": "^1.1.8",
        "require-uncached": "^1.0.2",
        "shelljs": "^0.7.5",
        "strip-bom": "^3.0.0",
        "strip-json-comments": "~2.0.1",
        "table": "^3.7.8",
        "text-table": "~0.2.0",
        "user-home": "^2.0.0"
      },
      "dependencies": {
        "ansi-escapes": {
          "version": "1.4.0",
          "resolved": "https://registry.npmjs.org/ansi-escapes/-/ansi-escapes-1.4.0.tgz",
          "integrity": "sha1-06ioOzGapneTZisT52HHkRQiMG4=",
          "dev": true
        },
        "chalk": {
          "version": "1.1.3",
          "resolved": "http://registry.npmjs.org/chalk/-/chalk-1.1.3.tgz",
          "integrity": "sha1-qBFcVeSnAv5NFQq9OHKCKn4J/Jg=",
          "dev": true,
          "requires": {
            "ansi-styles": "^2.2.1",
            "escape-string-regexp": "^1.0.2",
            "has-ansi": "^2.0.0",
            "strip-ansi": "^3.0.0",
            "supports-color": "^2.0.0"
          }
        },
        "cli-cursor": {
          "version": "1.0.2",
          "resolved": "https://registry.npmjs.org/cli-cursor/-/cli-cursor-1.0.2.tgz",
          "integrity": "sha1-ZNo/fValRBLll5S9Ytw1KV6PKYc=",
          "dev": true,
          "requires": {
            "restore-cursor": "^1.0.1"
          }
        },
        "figures": {
          "version": "1.7.0",
          "resolved": "https://registry.npmjs.org/figures/-/figures-1.7.0.tgz",
          "integrity": "sha1-y+Hjr/zxzUS4DK3+0o3Hk6lwHS4=",
          "dev": true,
          "requires": {
            "escape-string-regexp": "^1.0.5",
            "object-assign": "^4.1.0"
          }
        },
        "inquirer": {
          "version": "0.12.0",
          "resolved": "http://registry.npmjs.org/inquirer/-/inquirer-0.12.0.tgz",
          "integrity": "sha1-HvK/1jUE3wvHV4X/+MLEHfEvB34=",
          "dev": true,
          "requires": {
            "ansi-escapes": "^1.1.0",
            "ansi-regex": "^2.0.0",
            "chalk": "^1.0.0",
            "cli-cursor": "^1.0.1",
            "cli-width": "^2.0.0",
            "figures": "^1.3.5",
            "lodash": "^4.3.0",
            "readline2": "^1.0.1",
            "run-async": "^0.1.0",
            "rx-lite": "^3.1.2",
            "string-width": "^1.0.1",
            "strip-ansi": "^3.0.0",
            "through": "^2.3.6"
          }
        },
        "is-fullwidth-code-point": {
          "version": "1.0.0",
          "resolved": "https://registry.npmjs.org/is-fullwidth-code-point/-/is-fullwidth-code-point-1.0.0.tgz",
          "integrity": "sha1-754xOG8DGn8NZDr4L95QxFfvAMs=",
          "dev": true,
          "requires": {
            "number-is-nan": "^1.0.0"
          }
        },
        "onetime": {
          "version": "1.1.0",
          "resolved": "http://registry.npmjs.org/onetime/-/onetime-1.1.0.tgz",
          "integrity": "sha1-ofeDj4MUxRbwXs78vEzP4EtO14k=",
          "dev": true
        },
        "restore-cursor": {
          "version": "1.0.1",
          "resolved": "https://registry.npmjs.org/restore-cursor/-/restore-cursor-1.0.1.tgz",
          "integrity": "sha1-NGYfRohjJ/7SmRR5FSJS35LapUE=",
          "dev": true,
          "requires": {
            "exit-hook": "^1.0.0",
            "onetime": "^1.0.0"
          }
        },
        "run-async": {
          "version": "0.1.0",
          "resolved": "https://registry.npmjs.org/run-async/-/run-async-0.1.0.tgz",
          "integrity": "sha1-yK1KXhEGYeQCp9IbUw4AnyX444k=",
          "dev": true,
          "requires": {
            "once": "^1.3.0"
          }
        },
        "string-width": {
          "version": "1.0.2",
          "resolved": "https://registry.npmjs.org/string-width/-/string-width-1.0.2.tgz",
          "integrity": "sha1-EYvfW4zcUaKn5w0hHgfisLmxB9M=",
          "dev": true,
          "requires": {
            "code-point-at": "^1.0.0",
            "is-fullwidth-code-point": "^1.0.0",
            "strip-ansi": "^3.0.0"
          }
        },
        "strip-bom": {
          "version": "3.0.0",
          "resolved": "https://registry.npmjs.org/strip-bom/-/strip-bom-3.0.0.tgz",
          "integrity": "sha1-IzTBjpx1n3vdVv3vfprj1YjmjtM=",
          "dev": true
        }
      }
    },
    "espree": {
      "version": "3.5.4",
      "resolved": "https://registry.npmjs.org/espree/-/espree-3.5.4.tgz",
      "integrity": "sha512-yAcIQxtmMiB/jL32dzEp2enBeidsB7xWPLNiw3IIkpVds1P+h7qF9YwJq1yUNzp2OKXgAprs4F61ih66UsoD1A==",
      "dev": true,
      "requires": {
        "acorn": "^5.5.0",
        "acorn-jsx": "^3.0.0"
      }
    },
    "esprima": {
      "version": "2.7.0",
      "resolved": "https://registry.npmjs.org/esprima/-/esprima-2.7.0.tgz",
      "integrity": "sha1-dM+w5K5D8LgVQdzDAFD52ssfcH4="
    },
    "esquery": {
      "version": "1.0.1",
      "resolved": "https://registry.npmjs.org/esquery/-/esquery-1.0.1.tgz",
      "integrity": "sha512-SmiyZ5zIWH9VM+SRUReLS5Q8a7GxtRdxEBVZpm98rJM7Sb+A9DVCndXfkeFUd3byderg+EbDkfnevfCwynWaNA==",
      "dev": true,
      "requires": {
        "estraverse": "^4.0.0"
      }
    },
    "esrecurse": {
      "version": "4.2.1",
      "resolved": "https://registry.npmjs.org/esrecurse/-/esrecurse-4.2.1.tgz",
      "integrity": "sha512-64RBB++fIOAXPw3P9cy89qfMlvZEXZkqqJkjqqXIvzP5ezRZjW+lPWjw35UX/3EhUPFYbg5ER4JYgDw4007/DQ==",
      "dev": true,
      "requires": {
        "estraverse": "^4.1.0"
      }
    },
    "estraverse": {
      "version": "4.2.0",
      "resolved": "https://registry.npmjs.org/estraverse/-/estraverse-4.2.0.tgz",
      "integrity": "sha1-De4/7TH81GlhjOc0IJn8GvoL2xM="
    },
    "esutils": {
      "version": "2.0.2",
      "resolved": "https://registry.npmjs.org/esutils/-/esutils-2.0.2.tgz",
      "integrity": "sha1-Cr9PHKpbyx96nYrMbepPqqBLrJs="
    },
    "event-emitter": {
      "version": "0.3.5",
      "resolved": "https://registry.npmjs.org/event-emitter/-/event-emitter-0.3.5.tgz",
      "integrity": "sha1-34xp7vFkeSPHFXuc6DhAYQsCzDk=",
      "dev": true,
      "requires": {
        "d": "1",
        "es5-ext": "~0.10.14"
      }
    },
    "eventemitter2": {
      "version": "0.4.14",
      "resolved": "http://registry.npmjs.org/eventemitter2/-/eventemitter2-0.4.14.tgz",
      "integrity": "sha1-j2G3XN4BKy6esoTUVFWDtWQ7Yas=",
      "dev": true
    },
    "exif-parser": {
      "version": "0.1.12",
      "resolved": "https://registry.npmjs.org/exif-parser/-/exif-parser-0.1.12.tgz",
      "integrity": "sha1-WKnS1ywCwfbwKg70qRZicrd2CSI="
    },
    "exit": {
      "version": "0.1.2",
      "resolved": "https://registry.npmjs.org/exit/-/exit-0.1.2.tgz",
      "integrity": "sha1-BjJjj42HfMghB9MKD/8aF8uhzQw=",
      "dev": true
    },
    "exit-hook": {
      "version": "1.1.1",
      "resolved": "https://registry.npmjs.org/exit-hook/-/exit-hook-1.1.1.tgz",
      "integrity": "sha1-8FyiM7SMBdVP/wd2XfhQfpXAL/g=",
      "dev": true
    },
    "expand-brackets": {
      "version": "2.1.4",
      "resolved": "https://registry.npmjs.org/expand-brackets/-/expand-brackets-2.1.4.tgz",
      "integrity": "sha1-t3c14xXOMPa27/D4OwQVGiJEliI=",
      "requires": {
        "debug": "^2.3.3",
        "define-property": "^0.2.5",
        "extend-shallow": "^2.0.1",
        "posix-character-classes": "^0.1.0",
        "regex-not": "^1.0.0",
        "snapdragon": "^0.8.1",
        "to-regex": "^3.0.1"
      },
      "dependencies": {
        "define-property": {
          "version": "0.2.5",
          "resolved": "https://registry.npmjs.org/define-property/-/define-property-0.2.5.tgz",
          "integrity": "sha1-w1se+RjsPJkPmlvFe+BKrOxcgRY=",
          "requires": {
            "is-descriptor": "^0.1.0"
          }
        },
        "extend-shallow": {
          "version": "2.0.1",
          "resolved": "https://registry.npmjs.org/extend-shallow/-/extend-shallow-2.0.1.tgz",
          "integrity": "sha1-Ua99YUrZqfYQ6huvu5idaxxWiQ8=",
          "requires": {
            "is-extendable": "^0.1.0"
          }
        }
      }
    },
    "expand-range": {
      "version": "1.8.2",
      "resolved": "https://registry.npmjs.org/expand-range/-/expand-range-1.8.2.tgz",
      "integrity": "sha1-opnv/TNf4nIeuujiV+x5ZE/IUzc=",
      "dev": true,
      "requires": {
        "fill-range": "^2.1.0"
      },
      "dependencies": {
        "fill-range": {
          "version": "2.2.4",
          "resolved": "https://registry.npmjs.org/fill-range/-/fill-range-2.2.4.tgz",
          "integrity": "sha512-cnrcCbj01+j2gTG921VZPnHbjmdAf8oQV/iGeV2kZxGSyfYjjTyY79ErsK1WJWMpw6DaApEX72binqJE+/d+5Q==",
          "dev": true,
          "requires": {
            "is-number": "^2.1.0",
            "isobject": "^2.0.0",
            "randomatic": "^3.0.0",
            "repeat-element": "^1.1.2",
            "repeat-string": "^1.5.2"
          }
        },
        "is-number": {
          "version": "2.1.0",
          "resolved": "https://registry.npmjs.org/is-number/-/is-number-2.1.0.tgz",
          "integrity": "sha1-Afy7s5NGOlSPL0ZszhbezknbkI8=",
          "dev": true,
          "requires": {
            "kind-of": "^3.0.2"
          }
        },
        "isobject": {
          "version": "2.1.0",
          "resolved": "https://registry.npmjs.org/isobject/-/isobject-2.1.0.tgz",
          "integrity": "sha1-8GVWEJaj8dou9GJy+BXIQNh+DIk=",
          "dev": true,
          "requires": {
            "isarray": "1.0.0"
          }
        },
        "kind-of": {
          "version": "3.2.2",
          "resolved": "https://registry.npmjs.org/kind-of/-/kind-of-3.2.2.tgz",
          "integrity": "sha1-MeohpzS6ubuw8yRm2JOupR5KPGQ=",
          "dev": true,
          "requires": {
            "is-buffer": "^1.1.5"
          }
        }
      }
    },
    "extend": {
      "version": "3.0.2",
      "resolved": "https://registry.npmjs.org/extend/-/extend-3.0.2.tgz",
      "integrity": "sha512-fjquC59cD7CyW6urNXK0FBufkZcoiGG80wTuPujX590cB5Ttln20E2UB4S/WARVqhXffZl2LNgS+gQdPIIim/g=="
    },
    "extend-shallow": {
      "version": "3.0.2",
      "resolved": "https://registry.npmjs.org/extend-shallow/-/extend-shallow-3.0.2.tgz",
      "integrity": "sha1-Jqcarwc7OfshJxcnRhMcJwQCjbg=",
      "requires": {
        "assign-symbols": "^1.0.0",
        "is-extendable": "^1.0.1"
      },
      "dependencies": {
        "is-extendable": {
          "version": "1.0.1",
          "resolved": "https://registry.npmjs.org/is-extendable/-/is-extendable-1.0.1.tgz",
          "integrity": "sha512-arnXMxT1hhoKo9k1LZdmlNyJdDDfy2v0fXjFlmok4+i8ul/6WlbVge9bhM74OpNPQPMGUToDtz+KXa1PneJxOA==",
          "requires": {
            "is-plain-object": "^2.0.4"
          }
        }
      }
    },
    "external-editor": {
      "version": "3.0.3",
      "resolved": "https://registry.npmjs.org/external-editor/-/external-editor-3.0.3.tgz",
      "integrity": "sha512-bn71H9+qWoOQKyZDo25mOMVpSmXROAsTJVVVYzrrtol3d4y+AsKjf4Iwl2Q+IuT0kFSQ1qo166UuIwqYq7mGnA==",
      "requires": {
        "chardet": "^0.7.0",
        "iconv-lite": "^0.4.24",
        "tmp": "^0.0.33"
      },
      "dependencies": {
        "iconv-lite": {
          "version": "0.4.24",
          "resolved": "https://registry.npmjs.org/iconv-lite/-/iconv-lite-0.4.24.tgz",
          "integrity": "sha512-v3MXnZAcvnywkTUEZomIActle7RXXeedOR31wwl7VlyoXO4Qi9arvSenNQWne1TcRwhCL1HwLI21bEqdpj8/rA==",
          "requires": {
            "safer-buffer": ">= 2.1.2 < 3"
          }
        }
      }
    },
    "extglob": {
      "version": "2.0.4",
      "resolved": "https://registry.npmjs.org/extglob/-/extglob-2.0.4.tgz",
      "integrity": "sha512-Nmb6QXkELsuBr24CJSkilo6UHHgbekK5UiZgfE6UHD3Eb27YC6oD+bhcT+tJ6cl8dmsgdQxnWlcry8ksBIBLpw==",
      "requires": {
        "array-unique": "^0.3.2",
        "define-property": "^1.0.0",
        "expand-brackets": "^2.1.4",
        "extend-shallow": "^2.0.1",
        "fragment-cache": "^0.2.1",
        "regex-not": "^1.0.0",
        "snapdragon": "^0.8.1",
        "to-regex": "^3.0.1"
      },
      "dependencies": {
        "define-property": {
          "version": "1.0.0",
          "resolved": "https://registry.npmjs.org/define-property/-/define-property-1.0.0.tgz",
          "integrity": "sha1-dp66rz9KY6rTr56NMEybvnm/sOY=",
          "requires": {
            "is-descriptor": "^1.0.0"
          }
        },
        "extend-shallow": {
          "version": "2.0.1",
          "resolved": "https://registry.npmjs.org/extend-shallow/-/extend-shallow-2.0.1.tgz",
          "integrity": "sha1-Ua99YUrZqfYQ6huvu5idaxxWiQ8=",
          "requires": {
            "is-extendable": "^0.1.0"
          }
        },
        "is-accessor-descriptor": {
          "version": "1.0.0",
          "resolved": "https://registry.npmjs.org/is-accessor-descriptor/-/is-accessor-descriptor-1.0.0.tgz",
          "integrity": "sha512-m5hnHTkcVsPfqx3AKlyttIPb7J+XykHvJP2B9bZDjlhLIoEq4XoK64Vg7boZlVWYK6LUY94dYPEE7Lh0ZkZKcQ==",
          "requires": {
            "kind-of": "^6.0.0"
          }
        },
        "is-data-descriptor": {
          "version": "1.0.0",
          "resolved": "https://registry.npmjs.org/is-data-descriptor/-/is-data-descriptor-1.0.0.tgz",
          "integrity": "sha512-jbRXy1FmtAoCjQkVmIVYwuuqDFUbaOeDjmed1tOGPrsMhtJA4rD9tkgA0F1qJ3gRFRXcHYVkdeaP50Q5rE/jLQ==",
          "requires": {
            "kind-of": "^6.0.0"
          }
        },
        "is-descriptor": {
          "version": "1.0.2",
          "resolved": "https://registry.npmjs.org/is-descriptor/-/is-descriptor-1.0.2.tgz",
          "integrity": "sha512-2eis5WqQGV7peooDyLmNEPUrps9+SXX5c9pL3xEB+4e9HnGuDa7mB7kHxHw4CbqS9k1T2hOH3miL8n8WtiYVtg==",
          "requires": {
            "is-accessor-descriptor": "^1.0.0",
            "is-data-descriptor": "^1.0.0",
            "kind-of": "^6.0.2"
          }
        }
      }
    },
    "extsprintf": {
      "version": "1.3.0",
      "resolved": "https://registry.npmjs.org/extsprintf/-/extsprintf-1.3.0.tgz",
      "integrity": "sha1-lpGEQOMEGnpBT4xS48V06zw+HgU="
    },
    "fast-deep-equal": {
      "version": "1.1.0",
      "resolved": "https://registry.npmjs.org/fast-deep-equal/-/fast-deep-equal-1.1.0.tgz",
      "integrity": "sha1-wFNHeBfIa1HaqFPIHgWbcz0CNhQ="
    },
    "fast-json-stable-stringify": {
      "version": "2.0.0",
      "resolved": "https://registry.npmjs.org/fast-json-stable-stringify/-/fast-json-stable-stringify-2.0.0.tgz",
      "integrity": "sha1-1RQsDK7msRifh9OnYREGT4bIu/I="
    },
    "fast-levenshtein": {
      "version": "2.0.6",
      "resolved": "https://registry.npmjs.org/fast-levenshtein/-/fast-levenshtein-2.0.6.tgz",
      "integrity": "sha1-PYpcZog6FqMMqGQ+hR8Zuqd5eRc="
    },
    "faye-websocket": {
      "version": "0.10.0",
      "resolved": "https://registry.npmjs.org/faye-websocket/-/faye-websocket-0.10.0.tgz",
      "integrity": "sha1-TkkvjQTftviQA1B/btvy1QHnxvQ=",
      "dev": true,
      "requires": {
        "websocket-driver": ">=0.5.1"
      }
    },
    "figgy-pudding": {
      "version": "3.5.1",
      "resolved": "https://registry.npmjs.org/figgy-pudding/-/figgy-pudding-3.5.1.tgz",
      "integrity": "sha512-vNKxJHTEKNThjfrdJwHc7brvM6eVevuO5nTj6ez8ZQ1qbXTvGthucRF7S4vf2cr71QVnT70V34v0S1DyQsti0w=="
    },
    "figures": {
      "version": "2.0.0",
      "resolved": "https://registry.npmjs.org/figures/-/figures-2.0.0.tgz",
      "integrity": "sha1-OrGi0qYsi/tDGgyUy3l6L84nyWI=",
      "requires": {
        "escape-string-regexp": "^1.0.5"
      }
    },
    "file-entry-cache": {
      "version": "2.0.0",
      "resolved": "https://registry.npmjs.org/file-entry-cache/-/file-entry-cache-2.0.0.tgz",
      "integrity": "sha1-w5KZDD5oR4PYOLjISkXYoEhFg2E=",
      "dev": true,
      "requires": {
        "flat-cache": "^1.2.1",
        "object-assign": "^4.0.1"
      }
    },
    "file-sync-cmp": {
      "version": "0.1.1",
      "resolved": "https://registry.npmjs.org/file-sync-cmp/-/file-sync-cmp-0.1.1.tgz",
      "integrity": "sha1-peeo/7+kk7Q7kju9TKiaU7Y7YSs=",
      "dev": true
    },
    "file-type": {
      "version": "3.9.0",
      "resolved": "https://registry.npmjs.org/file-type/-/file-type-3.9.0.tgz",
      "integrity": "sha1-JXoHg4TR24CHvESdEH1SpSZyuek="
    },
    "file-uri-to-path": {
      "version": "1.0.0",
      "resolved": "https://registry.npmjs.org/file-uri-to-path/-/file-uri-to-path-1.0.0.tgz",
      "integrity": "sha512-0Zt+s3L7Vf1biwWZ29aARiVYLx7iMGnEUl9x33fbB/j3jR81u/O2LbqK+Bm1CDSNDKVtJ/YjwY7TUd5SkeLQLw=="
    },
    "filename-regex": {
      "version": "2.0.1",
      "resolved": "https://registry.npmjs.org/filename-regex/-/filename-regex-2.0.1.tgz",
      "integrity": "sha1-wcS5vuPglyXdsQa3XB4wH+LxiyY=",
      "dev": true
    },
    "fill-range": {
      "version": "4.0.0",
      "resolved": "https://registry.npmjs.org/fill-range/-/fill-range-4.0.0.tgz",
      "integrity": "sha1-1USBHUKPmOsGpj3EAtJAPDKMOPc=",
      "requires": {
        "extend-shallow": "^2.0.1",
        "is-number": "^3.0.0",
        "repeat-string": "^1.6.1",
        "to-regex-range": "^2.1.0"
      },
      "dependencies": {
        "extend-shallow": {
          "version": "2.0.1",
          "resolved": "https://registry.npmjs.org/extend-shallow/-/extend-shallow-2.0.1.tgz",
          "integrity": "sha1-Ua99YUrZqfYQ6huvu5idaxxWiQ8=",
          "requires": {
            "is-extendable": "^0.1.0"
          }
        }
      }
    },
    "find-up": {
      "version": "1.1.2",
      "resolved": "https://registry.npmjs.org/find-up/-/find-up-1.1.2.tgz",
      "integrity": "sha1-ay6YIrGizgpgq2TWEOzK1TyyTQ8=",
      "requires": {
        "path-exists": "^2.0.0",
        "pinkie-promise": "^2.0.0"
      }
    },
    "findup-sync": {
      "version": "0.3.0",
      "resolved": "https://registry.npmjs.org/findup-sync/-/findup-sync-0.3.0.tgz",
      "integrity": "sha1-N5MKpdgWt3fANEXhlmzGeQpMCxY=",
      "dev": true,
      "requires": {
        "glob": "~5.0.0"
      },
      "dependencies": {
        "glob": {
          "version": "5.0.15",
          "resolved": "https://registry.npmjs.org/glob/-/glob-5.0.15.tgz",
          "integrity": "sha1-G8k2ueAvSmA/zCIuz3Yz0wuLk7E=",
          "dev": true,
          "requires": {
            "inflight": "^1.0.4",
            "inherits": "2",
            "minimatch": "2 || 3",
            "once": "^1.3.0",
            "path-is-absolute": "^1.0.0"
          }
        }
      }
    },
    "flat-cache": {
      "version": "1.3.0",
      "resolved": "https://registry.npmjs.org/flat-cache/-/flat-cache-1.3.0.tgz",
      "integrity": "sha1-0wMLMrOBVPTjt+nHCfSQ9++XxIE=",
      "dev": true,
      "requires": {
        "circular-json": "^0.3.1",
        "del": "^2.0.2",
        "graceful-fs": "^4.1.2",
        "write": "^0.2.1"
      }
    },
    "flush-write-stream": {
      "version": "1.0.3",
      "resolved": "https://registry.npmjs.org/flush-write-stream/-/flush-write-stream-1.0.3.tgz",
      "integrity": "sha512-calZMC10u0FMUqoiunI2AiGIIUtUIvifNwkHhNupZH4cbNnW1Itkoh/Nf5HFYmDrwWPjrUxpkZT0KhuCq0jmGw==",
      "requires": {
        "inherits": "^2.0.1",
        "readable-stream": "^2.0.4"
      }
    },
    "follow-redirects": {
      "version": "1.5.8",
      "resolved": "https://registry.npmjs.org/follow-redirects/-/follow-redirects-1.5.8.tgz",
      "integrity": "sha512-sy1mXPmv7kLAMKW/8XofG7o9T+6gAjzdZK4AJF6ryqQYUa/hnzgiypoeUecZ53x7XiqKNEpNqLtS97MshW2nxg==",
      "requires": {
        "debug": "=3.1.0"
      },
      "dependencies": {
        "debug": {
          "version": "3.1.0",
          "resolved": "https://registry.npmjs.org/debug/-/debug-3.1.0.tgz",
          "integrity": "sha512-OX8XqP7/1a9cqkxYw2yXss15f26NKWBpDXQd0/uK/KPqdQhxbPa994hnzjcE2VqQpDslf55723cKPUOGSmMY3g==",
          "requires": {
            "ms": "2.0.0"
          }
        }
      }
    },
    "for-each": {
      "version": "0.3.3",
      "resolved": "https://registry.npmjs.org/for-each/-/for-each-0.3.3.tgz",
      "integrity": "sha512-jqYfLp7mo9vIyQf8ykW2v7A+2N4QjeCeI5+Dz9XraiO1ign81wjiH7Fb9vSOWvQfNtmSa4H2RoQTrrXivdUZmw==",
      "requires": {
        "is-callable": "^1.1.3"
      }
    },
    "for-in": {
      "version": "1.0.2",
      "resolved": "https://registry.npmjs.org/for-in/-/for-in-1.0.2.tgz",
      "integrity": "sha1-gQaNKVqBQuwKxybG4iAMMPttXoA="
    },
    "for-own": {
      "version": "0.1.5",
      "resolved": "https://registry.npmjs.org/for-own/-/for-own-0.1.5.tgz",
      "integrity": "sha1-UmXGgaTylNq78XyVCbZ2OqhFEM4=",
      "dev": true,
      "requires": {
        "for-in": "^1.0.1"
      }
    },
    "forever-agent": {
      "version": "0.6.1",
      "resolved": "https://registry.npmjs.org/forever-agent/-/forever-agent-0.6.1.tgz",
      "integrity": "sha1-+8cfDEGt6zf5bFd60e1C2P2sypE="
    },
    "form-data": {
      "version": "2.3.2",
      "resolved": "https://registry.npmjs.org/form-data/-/form-data-2.3.2.tgz",
      "integrity": "sha1-SXBJi+YEwgwAXU9cI67NIda0kJk=",
      "requires": {
        "asynckit": "^0.4.0",
        "combined-stream": "1.0.6",
        "mime-types": "^2.1.12"
      },
      "dependencies": {
        "combined-stream": {
          "version": "1.0.6",
          "resolved": "http://registry.npmjs.org/combined-stream/-/combined-stream-1.0.6.tgz",
          "integrity": "sha1-cj599ugBrFYTETp+RFqbactjKBg=",
          "requires": {
            "delayed-stream": "~1.0.0"
          }
        }
      }
    },
    "formatio": {
      "version": "1.2.0",
      "resolved": "https://registry.npmjs.org/formatio/-/formatio-1.2.0.tgz",
      "integrity": "sha1-87IWfZBoxGmKjVH092CjmlTYGOs=",
      "dev": true,
      "requires": {
        "samsam": "1.x"
      }
    },
    "formidable": {
      "version": "1.2.1",
      "resolved": "https://registry.npmjs.org/formidable/-/formidable-1.2.1.tgz",
      "integrity": "sha512-Fs9VRguL0gqGHkXS5GQiMCr1VhZBxz0JnJs4JmMp/2jL18Fmbzvv7vOFRU+U8TBkHEE/CX1qDXzJplVULgsLeg=="
    },
    "fragment-cache": {
      "version": "0.2.1",
      "resolved": "https://registry.npmjs.org/fragment-cache/-/fragment-cache-0.2.1.tgz",
      "integrity": "sha1-QpD60n8T6Jvn8zeZxrxaCr//DRk=",
      "requires": {
        "map-cache": "^0.2.2"
      }
    },
    "from2": {
      "version": "2.3.0",
      "resolved": "https://registry.npmjs.org/from2/-/from2-2.3.0.tgz",
      "integrity": "sha1-i/tVAr3kpNNs/e6gB/zKIdfjgq8=",
      "requires": {
        "inherits": "^2.0.1",
        "readable-stream": "^2.0.0"
      }
    },
    "fs-minipass": {
      "version": "1.2.5",
      "resolved": "https://registry.npmjs.org/fs-minipass/-/fs-minipass-1.2.5.tgz",
      "integrity": "sha512-JhBl0skXjUPCFH7x6x61gQxrKyXsxB5gcgePLZCwfyCGGsTISMoIeObbrvVeP6Xmyaudw4TT43qV2Gz+iyd2oQ==",
      "requires": {
        "minipass": "^2.2.1"
      }
    },
    "fs-write-stream-atomic": {
      "version": "1.0.10",
      "resolved": "https://registry.npmjs.org/fs-write-stream-atomic/-/fs-write-stream-atomic-1.0.10.tgz",
      "integrity": "sha1-tH31NJPvkR33VzHnCp3tAYnbQMk=",
      "requires": {
        "graceful-fs": "^4.1.2",
        "iferr": "^0.1.5",
        "imurmurhash": "^0.1.4",
        "readable-stream": "1 || 2"
      }
    },
    "fs.realpath": {
      "version": "1.0.0",
      "resolved": "https://registry.npmjs.org/fs.realpath/-/fs.realpath-1.0.0.tgz",
      "integrity": "sha1-FQStJSMVjKpA20onh8sBQRmU6k8="
    },
    "fsevents": {
      "version": "1.2.4",
      "resolved": "https://registry.npmjs.org/fsevents/-/fsevents-1.2.4.tgz",
      "integrity": "sha512-z8H8/diyk76B7q5wg+Ud0+CqzcAF3mBBI/bA5ne5zrRUUIvNkJY//D3BqyH571KuAC4Nr7Rw7CjWX4r0y9DvNg==",
      "optional": true,
      "requires": {
        "nan": "^2.9.2",
        "node-pre-gyp": "^0.10.0"
      },
      "dependencies": {
        "abbrev": {
          "version": "1.1.1",
          "bundled": true,
          "optional": true
        },
        "ansi-regex": {
          "version": "2.1.1",
          "bundled": true
        },
        "aproba": {
          "version": "1.2.0",
          "bundled": true,
          "optional": true
        },
        "are-we-there-yet": {
          "version": "1.1.4",
          "bundled": true,
          "optional": true,
          "requires": {
            "delegates": "^1.0.0",
            "readable-stream": "^2.0.6"
          }
        },
        "balanced-match": {
          "version": "1.0.0",
          "bundled": true
        },
        "brace-expansion": {
          "version": "1.1.11",
          "bundled": true,
          "requires": {
            "balanced-match": "^1.0.0",
            "concat-map": "0.0.1"
          }
        },
        "chownr": {
          "version": "1.0.1",
          "bundled": true,
          "optional": true
        },
        "code-point-at": {
          "version": "1.1.0",
          "bundled": true
        },
        "concat-map": {
          "version": "0.0.1",
          "bundled": true
        },
        "console-control-strings": {
          "version": "1.1.0",
          "bundled": true
        },
        "core-util-is": {
          "version": "1.0.2",
          "bundled": true,
          "optional": true
        },
        "debug": {
          "version": "2.6.9",
          "bundled": true,
          "optional": true,
          "requires": {
            "ms": "2.0.0"
          }
        },
        "deep-extend": {
          "version": "0.5.1",
          "bundled": true,
          "optional": true
        },
        "delegates": {
          "version": "1.0.0",
          "bundled": true,
          "optional": true
        },
        "detect-libc": {
          "version": "1.0.3",
          "bundled": true,
          "optional": true
        },
        "fs-minipass": {
          "version": "1.2.5",
          "bundled": true,
          "optional": true,
          "requires": {
            "minipass": "^2.2.1"
          }
        },
        "fs.realpath": {
          "version": "1.0.0",
          "bundled": true,
          "optional": true
        },
        "gauge": {
          "version": "2.7.4",
          "bundled": true,
          "optional": true,
          "requires": {
            "aproba": "^1.0.3",
            "console-control-strings": "^1.0.0",
            "has-unicode": "^2.0.0",
            "object-assign": "^4.1.0",
            "signal-exit": "^3.0.0",
            "string-width": "^1.0.1",
            "strip-ansi": "^3.0.1",
            "wide-align": "^1.1.0"
          }
        },
        "glob": {
          "version": "7.1.2",
          "bundled": true,
          "optional": true,
          "requires": {
            "fs.realpath": "^1.0.0",
            "inflight": "^1.0.4",
            "inherits": "2",
            "minimatch": "^3.0.4",
            "once": "^1.3.0",
            "path-is-absolute": "^1.0.0"
          }
        },
        "has-unicode": {
          "version": "2.0.1",
          "bundled": true,
          "optional": true
        },
        "iconv-lite": {
          "version": "0.4.21",
          "bundled": true,
          "optional": true,
          "requires": {
            "safer-buffer": "^2.1.0"
          }
        },
        "ignore-walk": {
          "version": "3.0.1",
          "bundled": true,
          "optional": true,
          "requires": {
            "minimatch": "^3.0.4"
          }
        },
        "inflight": {
          "version": "1.0.6",
          "bundled": true,
          "optional": true,
          "requires": {
            "once": "^1.3.0",
            "wrappy": "1"
          }
        },
        "inherits": {
          "version": "2.0.3",
          "bundled": true
        },
        "ini": {
          "version": "1.3.5",
          "bundled": true,
          "optional": true
        },
        "is-fullwidth-code-point": {
          "version": "1.0.0",
          "bundled": true,
          "requires": {
            "number-is-nan": "^1.0.0"
          }
        },
        "isarray": {
          "version": "1.0.0",
          "bundled": true,
          "optional": true
        },
        "minimatch": {
          "version": "3.0.4",
          "bundled": true,
          "requires": {
            "brace-expansion": "^1.1.7"
          }
        },
        "minimist": {
          "version": "0.0.8",
          "bundled": true
        },
        "minipass": {
          "version": "2.2.4",
          "bundled": true,
          "requires": {
            "safe-buffer": "^5.1.1",
            "yallist": "^3.0.0"
          }
        },
        "minizlib": {
          "version": "1.1.0",
          "bundled": true,
          "optional": true,
          "requires": {
            "minipass": "^2.2.1"
          }
        },
        "mkdirp": {
          "version": "0.5.1",
          "bundled": true,
          "requires": {
            "minimist": "0.0.8"
          }
        },
        "ms": {
          "version": "2.0.0",
          "bundled": true,
          "optional": true
        },
        "needle": {
          "version": "2.2.0",
          "bundled": true,
          "optional": true,
          "requires": {
            "debug": "^2.1.2",
            "iconv-lite": "^0.4.4",
            "sax": "^1.2.4"
          }
        },
        "node-pre-gyp": {
          "version": "0.10.0",
          "bundled": true,
          "optional": true,
          "requires": {
            "detect-libc": "^1.0.2",
            "mkdirp": "^0.5.1",
            "needle": "^2.2.0",
            "nopt": "^4.0.1",
            "npm-packlist": "^1.1.6",
            "npmlog": "^4.0.2",
            "rc": "^1.1.7",
            "rimraf": "^2.6.1",
            "semver": "^5.3.0",
            "tar": "^4"
          }
        },
        "nopt": {
          "version": "4.0.1",
          "bundled": true,
          "optional": true,
          "requires": {
            "abbrev": "1",
            "osenv": "^0.1.4"
          }
        },
        "npm-bundled": {
          "version": "1.0.3",
          "bundled": true,
          "optional": true
        },
        "npm-packlist": {
          "version": "1.1.10",
          "bundled": true,
          "optional": true,
          "requires": {
            "ignore-walk": "^3.0.1",
            "npm-bundled": "^1.0.1"
          }
        },
        "npmlog": {
          "version": "4.1.2",
          "bundled": true,
          "optional": true,
          "requires": {
            "are-we-there-yet": "~1.1.2",
            "console-control-strings": "~1.1.0",
            "gauge": "~2.7.3",
            "set-blocking": "~2.0.0"
          }
        },
        "number-is-nan": {
          "version": "1.0.1",
          "bundled": true
        },
        "object-assign": {
          "version": "4.1.1",
          "bundled": true,
          "optional": true
        },
        "once": {
          "version": "1.4.0",
          "bundled": true,
          "requires": {
            "wrappy": "1"
          }
        },
        "os-homedir": {
          "version": "1.0.2",
          "bundled": true,
          "optional": true
        },
        "os-tmpdir": {
          "version": "1.0.2",
          "bundled": true,
          "optional": true
        },
        "osenv": {
          "version": "0.1.5",
          "bundled": true,
          "optional": true,
          "requires": {
            "os-homedir": "^1.0.0",
            "os-tmpdir": "^1.0.0"
          }
        },
        "path-is-absolute": {
          "version": "1.0.1",
          "bundled": true,
          "optional": true
        },
        "process-nextick-args": {
          "version": "2.0.0",
          "bundled": true,
          "optional": true
        },
        "rc": {
          "version": "1.2.7",
          "bundled": true,
          "optional": true,
          "requires": {
            "deep-extend": "^0.5.1",
            "ini": "~1.3.0",
            "minimist": "^1.2.0",
            "strip-json-comments": "~2.0.1"
          },
          "dependencies": {
            "minimist": {
              "version": "1.2.0",
              "bundled": true,
              "optional": true
            }
          }
        },
        "readable-stream": {
          "version": "2.3.6",
          "bundled": true,
          "optional": true,
          "requires": {
            "core-util-is": "~1.0.0",
            "inherits": "~2.0.3",
            "isarray": "~1.0.0",
            "process-nextick-args": "~2.0.0",
            "safe-buffer": "~5.1.1",
            "string_decoder": "~1.1.1",
            "util-deprecate": "~1.0.1"
          }
        },
        "rimraf": {
          "version": "2.6.2",
          "bundled": true,
          "optional": true,
          "requires": {
            "glob": "^7.0.5"
          }
        },
        "safe-buffer": {
          "version": "5.1.1",
          "bundled": true
        },
        "safer-buffer": {
          "version": "2.1.2",
          "bundled": true,
          "optional": true
        },
        "sax": {
          "version": "1.2.4",
          "bundled": true,
          "optional": true
        },
        "semver": {
          "version": "5.5.0",
          "bundled": true,
          "optional": true
        },
        "set-blocking": {
          "version": "2.0.0",
          "bundled": true,
          "optional": true
        },
        "signal-exit": {
          "version": "3.0.2",
          "bundled": true,
          "optional": true
        },
        "string-width": {
          "version": "1.0.2",
          "bundled": true,
          "requires": {
            "code-point-at": "^1.0.0",
            "is-fullwidth-code-point": "^1.0.0",
            "strip-ansi": "^3.0.0"
          }
        },
        "string_decoder": {
          "version": "1.1.1",
          "bundled": true,
          "optional": true,
          "requires": {
            "safe-buffer": "~5.1.0"
          }
        },
        "strip-ansi": {
          "version": "3.0.1",
          "bundled": true,
          "requires": {
            "ansi-regex": "^2.0.0"
          }
        },
        "strip-json-comments": {
          "version": "2.0.1",
          "bundled": true,
          "optional": true
        },
        "tar": {
          "version": "4.4.1",
          "bundled": true,
          "optional": true,
          "requires": {
            "chownr": "^1.0.1",
            "fs-minipass": "^1.2.5",
            "minipass": "^2.2.4",
            "minizlib": "^1.1.0",
            "mkdirp": "^0.5.0",
            "safe-buffer": "^5.1.1",
            "yallist": "^3.0.2"
          }
        },
        "util-deprecate": {
          "version": "1.0.2",
          "bundled": true,
          "optional": true
        },
        "wide-align": {
          "version": "1.1.2",
          "bundled": true,
          "optional": true,
          "requires": {
            "string-width": "^1.0.2"
          }
        },
        "wrappy": {
          "version": "1.0.2",
          "bundled": true
        },
        "yallist": {
          "version": "3.0.2",
          "bundled": true
        }
      }
    },
    "fstream": {
      "version": "0.1.31",
      "resolved": "https://registry.npmjs.org/fstream/-/fstream-0.1.31.tgz",
      "integrity": "sha1-czfwWPu7vvqMn1YaKMqwhJICyYg=",
      "requires": {
        "graceful-fs": "~3.0.2",
        "inherits": "~2.0.0",
        "mkdirp": "0.5",
        "rimraf": "2"
      },
      "dependencies": {
        "graceful-fs": {
          "version": "3.0.11",
          "resolved": "https://registry.npmjs.org/graceful-fs/-/graceful-fs-3.0.11.tgz",
          "integrity": "sha1-dhPHeKGv6mLyXGMKCG1/Osu92Bg=",
          "requires": {
            "natives": "^1.1.0"
          }
        }
      }
    },
    "ftp": {
      "version": "0.3.10",
      "resolved": "https://registry.npmjs.org/ftp/-/ftp-0.3.10.tgz",
      "integrity": "sha1-kZfYYa2BQvPmPVqDv+TFn3MwiF0=",
      "requires": {
        "readable-stream": "1.1.x",
        "xregexp": "2.0.0"
      },
      "dependencies": {
        "isarray": {
          "version": "0.0.1",
          "resolved": "https://registry.npmjs.org/isarray/-/isarray-0.0.1.tgz",
          "integrity": "sha1-ihis/Kmo9Bd+Cav8YDiTmwXR7t8="
        },
        "readable-stream": {
          "version": "1.1.14",
          "resolved": "http://registry.npmjs.org/readable-stream/-/readable-stream-1.1.14.tgz",
          "integrity": "sha1-fPTFTvZI44EwhMY23SB54WbAgdk=",
          "requires": {
            "core-util-is": "~1.0.0",
            "inherits": "~2.0.1",
            "isarray": "0.0.1",
            "string_decoder": "~0.10.x"
          }
        },
        "string_decoder": {
          "version": "0.10.31",
          "resolved": "https://registry.npmjs.org/string_decoder/-/string_decoder-0.10.31.tgz",
          "integrity": "sha1-YuIDvEF2bGwoyfyEMB2rHFMQ+pQ="
        }
      }
    },
    "gaze": {
      "version": "1.1.0",
      "resolved": "https://registry.npmjs.org/gaze/-/gaze-1.1.0.tgz",
      "integrity": "sha1-dNP/sBEO3nFcnxW7pWxum4UdPOA=",
      "requires": {
        "globule": "^1.0.0"
      }
    },
    "generate-function": {
      "version": "2.3.1",
      "resolved": "https://registry.npmjs.org/generate-function/-/generate-function-2.3.1.tgz",
      "integrity": "sha512-eeB5GfMNeevm/GRYq20ShmsaGcmI81kIX2K9XQx5miC8KdHaC6Jm0qQ8ZNeGOi7wYB8OsdxKs+Y2oVuTFuVwKQ==",
      "dev": true,
      "requires": {
        "is-property": "^1.0.2"
      }
    },
    "generate-object-property": {
      "version": "1.2.0",
      "resolved": "https://registry.npmjs.org/generate-object-property/-/generate-object-property-1.2.0.tgz",
      "integrity": "sha1-nA4cQDCM6AT0eDYYuTf6iPmdUNA=",
      "dev": true,
      "requires": {
        "is-property": "^1.0.0"
      }
    },
    "genfun": {
      "version": "4.0.1",
      "resolved": "https://registry.npmjs.org/genfun/-/genfun-4.0.1.tgz",
      "integrity": "sha1-7RAEHy5KfxsKOEZtF6XD4n3x38E="
    },
    "get-caller-file": {
      "version": "1.0.3",
      "resolved": "https://registry.npmjs.org/get-caller-file/-/get-caller-file-1.0.3.tgz",
      "integrity": "sha512-3t6rVToeoZfYSGd8YoLFR2DJkiQrIiUrGcjvFX2mDw3bn6k2OtwHN0TNCLbBO+w8qTvimhDkv+LSscbJY1vE6w=="
    },
    "get-func-name": {
      "version": "2.0.0",
      "resolved": "https://registry.npmjs.org/get-func-name/-/get-func-name-2.0.0.tgz",
      "integrity": "sha1-6td0q+5y4gQJQzoGY2YCPdaIekE=",
      "dev": true
    },
    "get-stdin": {
      "version": "4.0.1",
      "resolved": "https://registry.npmjs.org/get-stdin/-/get-stdin-4.0.1.tgz",
      "integrity": "sha1-uWjGsKBDhDJJAui/Gl3zJXmkUP4=",
      "dev": true
    },
    "get-stream": {
      "version": "3.0.0",
      "resolved": "http://registry.npmjs.org/get-stream/-/get-stream-3.0.0.tgz",
      "integrity": "sha1-jpQ9E1jcN1VQVOy+LtsFqhdO3hQ="
    },
    "get-uri": {
      "version": "2.0.2",
      "resolved": "https://registry.npmjs.org/get-uri/-/get-uri-2.0.2.tgz",
      "integrity": "sha512-ZD325dMZOgerGqF/rF6vZXyFGTAay62svjQIT+X/oU2PtxYpFxvSkbsdi+oxIrsNxlZVd4y8wUDqkaExWTI/Cw==",
      "requires": {
        "data-uri-to-buffer": "1",
        "debug": "2",
        "extend": "3",
        "file-uri-to-path": "1",
        "ftp": "~0.3.10",
        "readable-stream": "2"
      }
    },
    "get-value": {
      "version": "2.0.6",
      "resolved": "https://registry.npmjs.org/get-value/-/get-value-2.0.6.tgz",
      "integrity": "sha1-3BXKHGcjh8p2vTesCjlbogQqLCg="
    },
    "getobject": {
      "version": "0.1.0",
      "resolved": "https://registry.npmjs.org/getobject/-/getobject-0.1.0.tgz",
      "integrity": "sha1-BHpEl4n6Fg0Bj1SG7ZEyC27HiFw=",
      "dev": true
    },
    "getpass": {
      "version": "0.1.7",
      "resolved": "https://registry.npmjs.org/getpass/-/getpass-0.1.7.tgz",
      "integrity": "sha1-Xv+OPmhNVprkyysSgmBOi6YhSfo=",
      "requires": {
        "assert-plus": "^1.0.0"
      }
    },
    "glob": {
      "version": "7.1.3",
      "resolved": "https://registry.npmjs.org/glob/-/glob-7.1.3.tgz",
      "integrity": "sha512-vcfuiIxogLV4DlGBHIUOwI0IbrJ8HWPc4MU7HzviGeNho/UJDfi6B5p3sHeWIQ0KGIU0Jpxi5ZHxemQfLkkAwQ==",
      "requires": {
        "fs.realpath": "^1.0.0",
        "inflight": "^1.0.4",
        "inherits": "2",
        "minimatch": "^3.0.4",
        "once": "^1.3.0",
        "path-is-absolute": "^1.0.0"
      },
      "dependencies": {
        "minimatch": {
          "version": "3.0.4",
          "resolved": "https://registry.npmjs.org/minimatch/-/minimatch-3.0.4.tgz",
          "integrity": "sha512-yJHVQEhyqPLUTgt9B83PXu6W3rx4MvvHvSUvToogpwoGDOUQ+yDrR0HRot+yOCdCO7u4hX3pWft6kWBBcqh0UA==",
          "requires": {
            "brace-expansion": "^1.1.7"
          }
        }
      }
    },
    "glob-base": {
      "version": "0.3.0",
      "resolved": "https://registry.npmjs.org/glob-base/-/glob-base-0.3.0.tgz",
      "integrity": "sha1-27Fk9iIbHAscz4Kuoyi0l98Oo8Q=",
      "dev": true,
      "requires": {
        "glob-parent": "^2.0.0",
        "is-glob": "^2.0.0"
      },
      "dependencies": {
        "glob-parent": {
          "version": "2.0.0",
          "resolved": "https://registry.npmjs.org/glob-parent/-/glob-parent-2.0.0.tgz",
          "integrity": "sha1-gTg9ctsFT8zPUzbaqQLxgvbtuyg=",
          "dev": true,
          "requires": {
            "is-glob": "^2.0.0"
          }
        },
        "is-extglob": {
          "version": "1.0.0",
          "resolved": "https://registry.npmjs.org/is-extglob/-/is-extglob-1.0.0.tgz",
          "integrity": "sha1-rEaBd8SUNAWgkvyPKXYMb/xiBsA=",
          "dev": true
        },
        "is-glob": {
          "version": "2.0.1",
          "resolved": "https://registry.npmjs.org/is-glob/-/is-glob-2.0.1.tgz",
          "integrity": "sha1-0Jb5JqPe1WAPP9/ZEZjLCIjC2GM=",
          "dev": true,
          "requires": {
            "is-extglob": "^1.0.0"
          }
        }
      }
    },
    "glob-parent": {
      "version": "3.1.0",
      "resolved": "https://registry.npmjs.org/glob-parent/-/glob-parent-3.1.0.tgz",
      "integrity": "sha1-nmr2KZ2NO9K9QEMIMr0RPfkGxa4=",
      "requires": {
        "is-glob": "^3.1.0",
        "path-dirname": "^1.0.0"
      },
      "dependencies": {
        "is-glob": {
          "version": "3.1.0",
          "resolved": "https://registry.npmjs.org/is-glob/-/is-glob-3.1.0.tgz",
          "integrity": "sha1-e6WuJCF4BKxwcHuWkiVnSGzD6Eo=",
          "requires": {
            "is-extglob": "^2.1.0"
          }
        }
      }
    },
    "global": {
      "version": "4.3.2",
      "resolved": "https://registry.npmjs.org/global/-/global-4.3.2.tgz",
      "integrity": "sha1-52mJJopsdMOJCLEwWxD8DjlOnQ8=",
      "requires": {
        "min-document": "^2.19.0",
        "process": "~0.5.1"
      }
    },
    "globals": {
      "version": "9.18.0",
      "resolved": "https://registry.npmjs.org/globals/-/globals-9.18.0.tgz",
      "integrity": "sha512-S0nG3CLEQiY/ILxqtztTWH/3iRRdyBLw6KMDxnKMchrtbj2OFmehVh0WUCfW3DUrIgx/qFrJPICrq4Z4sTR9UQ==",
      "dev": true
    },
    "globby": {
      "version": "5.0.0",
      "resolved": "https://registry.npmjs.org/globby/-/globby-5.0.0.tgz",
      "integrity": "sha1-69hGZ8oNuzMLmbz8aOrCvFQ3Dg0=",
      "dev": true,
      "requires": {
        "array-union": "^1.0.1",
        "arrify": "^1.0.0",
        "glob": "^7.0.3",
        "object-assign": "^4.0.1",
        "pify": "^2.0.0",
        "pinkie-promise": "^2.0.0"
      }
    },
    "globule": {
      "version": "1.2.1",
      "resolved": "https://registry.npmjs.org/globule/-/globule-1.2.1.tgz",
      "integrity": "sha512-g7QtgWF4uYSL5/dn71WxubOrS7JVGCnFPEnoeChJmBnyR9Mw8nGoEwOgJL/RC2Te0WhbsEUCejfH8SZNJ+adYQ==",
      "requires": {
        "glob": "~7.1.1",
        "lodash": "~4.17.10",
        "minimatch": "~3.0.2"
      }
    },
    "graceful-fs": {
      "version": "4.1.11",
      "resolved": "https://registry.npmjs.org/graceful-fs/-/graceful-fs-4.1.11.tgz",
      "integrity": "sha1-Dovf5NHduIVNZOBOp8AOKgJuVlg="
    },
    "graceful-readlink": {
      "version": "1.0.1",
      "resolved": "https://registry.npmjs.org/graceful-readlink/-/graceful-readlink-1.0.1.tgz",
      "integrity": "sha1-TK+tdrxi8C+gObL5Tpo906ORpyU=",
      "dev": true
    },
    "growl": {
      "version": "1.9.2",
      "resolved": "https://registry.npmjs.org/growl/-/growl-1.9.2.tgz",
      "integrity": "sha1-Dqd0NxXbjY3ixe3hd14bRayFwC8=",
      "dev": true
    },
    "grunt": {
      "version": "1.0.1",
      "resolved": "https://registry.npmjs.org/grunt/-/grunt-1.0.1.tgz",
      "integrity": "sha1-6HeHZOlEsY8yuw8QuQeEdcnftWs=",
      "dev": true,
      "requires": {
        "coffee-script": "~1.10.0",
        "dateformat": "~1.0.12",
        "eventemitter2": "~0.4.13",
        "exit": "~0.1.1",
        "findup-sync": "~0.3.0",
        "glob": "~7.0.0",
        "grunt-cli": "~1.2.0",
        "grunt-known-options": "~1.1.0",
        "grunt-legacy-log": "~1.0.0",
        "grunt-legacy-util": "~1.0.0",
        "iconv-lite": "~0.4.13",
        "js-yaml": "~3.5.2",
        "minimatch": "~3.0.0",
        "nopt": "~3.0.6",
        "path-is-absolute": "~1.0.0",
        "rimraf": "~2.2.8"
      },
      "dependencies": {
        "glob": {
          "version": "7.0.6",
          "resolved": "https://registry.npmjs.org/glob/-/glob-7.0.6.tgz",
          "integrity": "sha1-IRuvr0nlJbjNkyYNFKsTYVKz9Xo=",
          "dev": true,
          "requires": {
            "fs.realpath": "^1.0.0",
            "inflight": "^1.0.4",
            "inherits": "2",
            "minimatch": "^3.0.2",
            "once": "^1.3.0",
            "path-is-absolute": "^1.0.0"
          }
        },
        "grunt-cli": {
          "version": "1.2.0",
          "resolved": "https://registry.npmjs.org/grunt-cli/-/grunt-cli-1.2.0.tgz",
          "integrity": "sha1-VisRnrsGndtGSs4oRVAb6Xs1tqg=",
          "dev": true,
          "requires": {
            "findup-sync": "~0.3.0",
            "grunt-known-options": "~1.1.0",
            "nopt": "~3.0.6",
            "resolve": "~1.1.0"
          }
        },
        "iconv-lite": {
          "version": "0.4.24",
          "resolved": "https://registry.npmjs.org/iconv-lite/-/iconv-lite-0.4.24.tgz",
          "integrity": "sha512-v3MXnZAcvnywkTUEZomIActle7RXXeedOR31wwl7VlyoXO4Qi9arvSenNQWne1TcRwhCL1HwLI21bEqdpj8/rA==",
          "dev": true,
          "requires": {
            "safer-buffer": ">= 2.1.2 < 3"
          }
        },
        "js-yaml": {
          "version": "3.5.5",
          "resolved": "https://registry.npmjs.org/js-yaml/-/js-yaml-3.5.5.tgz",
          "integrity": "sha1-A3fDgBfKvHMisNH7zSWkkWQfL74=",
          "dev": true,
          "requires": {
            "argparse": "^1.0.2",
            "esprima": "^2.6.0"
          }
        },
        "resolve": {
          "version": "1.1.7",
          "resolved": "https://registry.npmjs.org/resolve/-/resolve-1.1.7.tgz",
          "integrity": "sha1-IDEU2CrSxe2ejgQRs5ModeiJ6Xs=",
          "dev": true
        }
      }
    },
    "grunt-contrib-clean": {
      "version": "1.0.0",
      "resolved": "http://registry.npmjs.org/grunt-contrib-clean/-/grunt-contrib-clean-1.0.0.tgz",
      "integrity": "sha1-ay7ZQRfix//jLuBFeMlv5GJam20=",
      "dev": true,
      "requires": {
        "async": "^1.5.2",
        "rimraf": "^2.5.1"
      },
      "dependencies": {
        "async": {
          "version": "1.5.2",
          "resolved": "http://registry.npmjs.org/async/-/async-1.5.2.tgz",
          "integrity": "sha1-7GphrlZIDAw8skHJVhjiCJL5Zyo=",
          "dev": true
        },
        "rimraf": {
          "version": "2.6.2",
          "resolved": "https://registry.npmjs.org/rimraf/-/rimraf-2.6.2.tgz",
          "integrity": "sha512-lreewLK/BlghmxtfH36YYVg1i8IAce4TI7oao75I1g245+6BctqTVQiBP3YUJ9C6DQOXJmkYR9X9fCLtCOJc5w==",
          "dev": true,
          "requires": {
            "glob": "^7.0.5"
          }
        }
      }
    },
    "grunt-contrib-copy": {
      "version": "1.0.0",
      "resolved": "https://registry.npmjs.org/grunt-contrib-copy/-/grunt-contrib-copy-1.0.0.tgz",
      "integrity": "sha1-cGDGWB6QS4qw0A8HbgqPbj58NXM=",
      "dev": true,
      "requires": {
        "chalk": "^1.1.1",
        "file-sync-cmp": "^0.1.0"
      },
      "dependencies": {
        "chalk": {
          "version": "1.1.3",
          "resolved": "http://registry.npmjs.org/chalk/-/chalk-1.1.3.tgz",
          "integrity": "sha1-qBFcVeSnAv5NFQq9OHKCKn4J/Jg=",
          "dev": true,
          "requires": {
            "ansi-styles": "^2.2.1",
            "escape-string-regexp": "^1.0.2",
            "has-ansi": "^2.0.0",
            "strip-ansi": "^3.0.0",
            "supports-color": "^2.0.0"
          }
        }
      }
    },
    "grunt-contrib-watch": {
      "version": "1.0.0",
      "resolved": "https://registry.npmjs.org/grunt-contrib-watch/-/grunt-contrib-watch-1.0.0.tgz",
      "integrity": "sha1-hKGnodar0m7VaEE0lscxM+mQAY8=",
      "dev": true,
      "requires": {
        "async": "^1.5.0",
        "gaze": "^1.0.0",
        "lodash": "^3.10.1",
        "tiny-lr": "^0.2.1"
      },
      "dependencies": {
        "async": {
          "version": "1.5.2",
          "resolved": "http://registry.npmjs.org/async/-/async-1.5.2.tgz",
          "integrity": "sha1-7GphrlZIDAw8skHJVhjiCJL5Zyo=",
          "dev": true
        },
        "lodash": {
          "version": "3.10.1",
          "resolved": "http://registry.npmjs.org/lodash/-/lodash-3.10.1.tgz",
          "integrity": "sha1-W/Rejkm6QYnhfUgnid/RW9FAt7Y=",
          "dev": true
        }
      }
    },
    "grunt-known-options": {
      "version": "1.1.1",
      "resolved": "https://registry.npmjs.org/grunt-known-options/-/grunt-known-options-1.1.1.tgz",
      "integrity": "sha512-cHwsLqoighpu7TuYj5RonnEuxGVFnztcUqTqp5rXFGYL4OuPFofwC4Ycg7n9fYwvK6F5WbYgeVOwph9Crs2fsQ==",
      "dev": true
    },
    "grunt-legacy-log": {
      "version": "1.0.2",
      "resolved": "https://registry.npmjs.org/grunt-legacy-log/-/grunt-legacy-log-1.0.2.tgz",
      "integrity": "sha512-WdedTJ/6zCXnI/coaouzqvkI19uwqbcPkdsXiDRKJyB5rOUlOxnCnTVbpeUdEckKVir2uHF3rDBYppj2p6N3+g==",
      "dev": true,
      "requires": {
        "colors": "~1.1.2",
        "grunt-legacy-log-utils": "~1.0.0",
        "hooker": "~0.2.3",
        "lodash": "~4.17.5"
      }
    },
    "grunt-legacy-log-utils": {
      "version": "1.0.0",
      "resolved": "https://registry.npmjs.org/grunt-legacy-log-utils/-/grunt-legacy-log-utils-1.0.0.tgz",
      "integrity": "sha1-p7ji0Ps1taUPSvmG/BEnSevJbz0=",
      "dev": true,
      "requires": {
        "chalk": "~1.1.1",
        "lodash": "~4.3.0"
      },
      "dependencies": {
        "chalk": {
          "version": "1.1.3",
          "resolved": "http://registry.npmjs.org/chalk/-/chalk-1.1.3.tgz",
          "integrity": "sha1-qBFcVeSnAv5NFQq9OHKCKn4J/Jg=",
          "dev": true,
          "requires": {
            "ansi-styles": "^2.2.1",
            "escape-string-regexp": "^1.0.2",
            "has-ansi": "^2.0.0",
            "strip-ansi": "^3.0.0",
            "supports-color": "^2.0.0"
          }
        },
        "lodash": {
          "version": "4.3.0",
          "resolved": "http://registry.npmjs.org/lodash/-/lodash-4.3.0.tgz",
          "integrity": "sha1-79nEpuxT87BUEkKZFcPkgk5NJaQ=",
          "dev": true
        }
      }
    },
    "grunt-legacy-util": {
      "version": "1.0.0",
      "resolved": "https://registry.npmjs.org/grunt-legacy-util/-/grunt-legacy-util-1.0.0.tgz",
      "integrity": "sha1-OGqnjcbtUJhsKxiVcmWxtIq7m4Y=",
      "dev": true,
      "requires": {
        "async": "~1.5.2",
        "exit": "~0.1.1",
        "getobject": "~0.1.0",
        "hooker": "~0.2.3",
        "lodash": "~4.3.0",
        "underscore.string": "~3.2.3",
        "which": "~1.2.1"
      },
      "dependencies": {
        "async": {
          "version": "1.5.2",
          "resolved": "http://registry.npmjs.org/async/-/async-1.5.2.tgz",
          "integrity": "sha1-7GphrlZIDAw8skHJVhjiCJL5Zyo=",
          "dev": true
        },
        "lodash": {
          "version": "4.3.0",
          "resolved": "http://registry.npmjs.org/lodash/-/lodash-4.3.0.tgz",
          "integrity": "sha1-79nEpuxT87BUEkKZFcPkgk5NJaQ=",
          "dev": true
        },
        "which": {
          "version": "1.2.14",
          "resolved": "https://registry.npmjs.org/which/-/which-1.2.14.tgz",
          "integrity": "sha1-mofEN48D6CfOyvGs31bHNsAcFOU=",
          "dev": true,
          "requires": {
            "isexe": "^2.0.0"
          }
        }
      }
    },
    "grunt-shell": {
      "version": "1.3.0",
      "resolved": "https://registry.npmjs.org/grunt-shell/-/grunt-shell-1.3.0.tgz",
      "integrity": "sha1-3lYGCpNN+OzuZAdLYcYwSQDXEVg=",
      "dev": true,
      "requires": {
        "chalk": "^1.0.0",
        "npm-run-path": "^1.0.0",
        "object-assign": "^4.0.0"
      }
    },
    "grunt-template": {
      "version": "1.0.0",
      "resolved": "https://registry.npmjs.org/grunt-template/-/grunt-template-1.0.0.tgz",
      "integrity": "sha1-Vgj5sFoGp4b6BIymZEfktI09HCE=",
      "dev": true
    },
    "grunt-ts": {
      "version": "6.0.0-beta.16",
      "resolved": "https://registry.npmjs.org/grunt-ts/-/grunt-ts-6.0.0-beta.16.tgz",
      "integrity": "sha1-wC9P+cgRAE7suTOJBaBds/hpIMM=",
      "dev": true,
      "requires": {
        "chokidar": "^1.6.1",
        "csproj2ts": "^0.0.8",
        "detect-indent": "^4.0.0",
        "detect-newline": "^2.1.0",
        "es6-promise": "~0.1.1",
        "jsmin2": "^1.2.1",
        "lodash": "^4.17.4",
        "ncp": "0.5.1",
        "rimraf": "2.2.6",
        "semver": "^5.3.0",
        "strip-bom": "^2.0.0"
      },
      "dependencies": {
        "anymatch": {
          "version": "1.3.2",
          "resolved": "https://registry.npmjs.org/anymatch/-/anymatch-1.3.2.tgz",
          "integrity": "sha512-0XNayC8lTHQ2OI8aljNCN3sSx6hsr/1+rlcDAotXJR7C1oZZHCNsfpbKwMjRA3Uqb5tF1Rae2oloTr4xpq+WjA==",
          "dev": true,
          "requires": {
            "micromatch": "^2.1.5",
            "normalize-path": "^2.0.0"
          }
        },
        "arr-diff": {
          "version": "2.0.0",
          "resolved": "https://registry.npmjs.org/arr-diff/-/arr-diff-2.0.0.tgz",
          "integrity": "sha1-jzuCf5Vai9ZpaX5KQlasPOrjVs8=",
          "dev": true,
          "requires": {
            "arr-flatten": "^1.0.1"
          }
        },
        "array-unique": {
          "version": "0.2.1",
          "resolved": "https://registry.npmjs.org/array-unique/-/array-unique-0.2.1.tgz",
          "integrity": "sha1-odl8yvy8JiXMcPrc6zalDFiwGlM=",
          "dev": true
        },
        "braces": {
          "version": "1.8.5",
          "resolved": "https://registry.npmjs.org/braces/-/braces-1.8.5.tgz",
          "integrity": "sha1-uneWLhLf+WnWt2cR6RS3N4V79qc=",
          "dev": true,
          "requires": {
            "expand-range": "^1.8.1",
            "preserve": "^0.2.0",
            "repeat-element": "^1.1.2"
          }
        },
        "chokidar": {
          "version": "1.7.0",
          "resolved": "https://registry.npmjs.org/chokidar/-/chokidar-1.7.0.tgz",
          "integrity": "sha1-eY5ol3gVHIB2tLNg5e3SjNortGg=",
          "dev": true,
          "requires": {
            "anymatch": "^1.3.0",
            "async-each": "^1.0.0",
            "fsevents": "^1.0.0",
            "glob-parent": "^2.0.0",
            "inherits": "^2.0.1",
            "is-binary-path": "^1.0.0",
            "is-glob": "^2.0.0",
            "path-is-absolute": "^1.0.0",
            "readdirp": "^2.0.0"
          }
        },
        "es6-promise": {
          "version": "0.1.2",
          "resolved": "http://registry.npmjs.org/es6-promise/-/es6-promise-0.1.2.tgz",
          "integrity": "sha1-8RLCn+paCZhTn8tqL9IUQ9KPBfc=",
          "dev": true
        },
        "expand-brackets": {
          "version": "0.1.5",
          "resolved": "https://registry.npmjs.org/expand-brackets/-/expand-brackets-0.1.5.tgz",
          "integrity": "sha1-3wcoTjQqgHzXM6xa9yQR5YHRF3s=",
          "dev": true,
          "requires": {
            "is-posix-bracket": "^0.1.0"
          }
        },
        "extglob": {
          "version": "0.3.2",
          "resolved": "https://registry.npmjs.org/extglob/-/extglob-0.3.2.tgz",
          "integrity": "sha1-Lhj/PS9JqydlzskCPwEdqo2DSaE=",
          "dev": true,
          "requires": {
            "is-extglob": "^1.0.0"
          }
        },
        "glob-parent": {
          "version": "2.0.0",
          "resolved": "https://registry.npmjs.org/glob-parent/-/glob-parent-2.0.0.tgz",
          "integrity": "sha1-gTg9ctsFT8zPUzbaqQLxgvbtuyg=",
          "dev": true,
          "requires": {
            "is-glob": "^2.0.0"
          }
        },
        "is-extglob": {
          "version": "1.0.0",
          "resolved": "https://registry.npmjs.org/is-extglob/-/is-extglob-1.0.0.tgz",
          "integrity": "sha1-rEaBd8SUNAWgkvyPKXYMb/xiBsA=",
          "dev": true
        },
        "is-glob": {
          "version": "2.0.1",
          "resolved": "https://registry.npmjs.org/is-glob/-/is-glob-2.0.1.tgz",
          "integrity": "sha1-0Jb5JqPe1WAPP9/ZEZjLCIjC2GM=",
          "dev": true,
          "requires": {
            "is-extglob": "^1.0.0"
          }
        },
        "kind-of": {
          "version": "3.2.2",
          "resolved": "https://registry.npmjs.org/kind-of/-/kind-of-3.2.2.tgz",
          "integrity": "sha1-MeohpzS6ubuw8yRm2JOupR5KPGQ=",
          "dev": true,
          "requires": {
            "is-buffer": "^1.1.5"
          }
        },
        "micromatch": {
          "version": "2.3.11",
          "resolved": "https://registry.npmjs.org/micromatch/-/micromatch-2.3.11.tgz",
          "integrity": "sha1-hmd8l9FyCzY0MdBNDRUpO9OMFWU=",
          "dev": true,
          "requires": {
            "arr-diff": "^2.0.0",
            "array-unique": "^0.2.1",
            "braces": "^1.8.2",
            "expand-brackets": "^0.1.4",
            "extglob": "^0.3.1",
            "filename-regex": "^2.0.0",
            "is-extglob": "^1.0.0",
            "is-glob": "^2.0.1",
            "kind-of": "^3.0.2",
            "normalize-path": "^2.0.1",
            "object.omit": "^2.0.0",
            "parse-glob": "^3.0.4",
            "regex-cache": "^0.4.2"
          }
        },
        "rimraf": {
          "version": "2.2.6",
          "resolved": "http://registry.npmjs.org/rimraf/-/rimraf-2.2.6.tgz",
          "integrity": "sha1-xZWXVpsU2VatKcrMQr3d9fDqT0w=",
          "dev": true
        }
      }
    },
    "handlebars": {
      "version": "4.0.12",
      "resolved": "https://registry.npmjs.org/handlebars/-/handlebars-4.0.12.tgz",
      "integrity": "sha512-RhmTekP+FZL+XNhwS1Wf+bTTZpdLougwt5pcgA1tuz6Jcx0fpH/7z0qd71RKnZHBCxIRBHfBOnio4gViPemNzA==",
      "dev": true,
      "requires": {
        "async": "^2.5.0",
        "optimist": "^0.6.1",
        "source-map": "^0.6.1",
        "uglify-js": "^3.1.4"
      },
      "dependencies": {
        "async": {
          "version": "2.6.1",
          "resolved": "https://registry.npmjs.org/async/-/async-2.6.1.tgz",
          "integrity": "sha512-fNEiL2+AZt6AlAw/29Cr0UDe4sRAHCpEHh54WMz+Bb7QfNcFw4h3loofyJpLeQs4Yx7yuqu/2dLgM5hKOs6HlQ==",
          "dev": true,
          "requires": {
            "lodash": "^4.17.10"
          }
        },
        "source-map": {
          "version": "0.6.1",
          "resolved": "https://registry.npmjs.org/source-map/-/source-map-0.6.1.tgz",
          "integrity": "sha512-UjgapumWlbMhkBgzT7Ykc5YXUT46F0iKu8SGXq0bcwP5dz/h0Plj6enJqjz1Zbq2l5WaqYnrVbwWOWMyF3F47g==",
          "dev": true
        }
      }
    },
    "har-schema": {
      "version": "2.0.0",
      "resolved": "https://registry.npmjs.org/har-schema/-/har-schema-2.0.0.tgz",
      "integrity": "sha1-qUwiJOvKwEeCoNkDVSHyRzW37JI="
    },
    "har-validator": {
      "version": "5.0.3",
      "resolved": "https://registry.npmjs.org/har-validator/-/har-validator-5.0.3.tgz",
      "integrity": "sha1-ukAsJmGU8VlW7xXg/PJCmT9qff0=",
      "requires": {
        "ajv": "^5.1.0",
        "har-schema": "^2.0.0"
      }
    },
    "has-ansi": {
      "version": "2.0.0",
      "resolved": "https://registry.npmjs.org/has-ansi/-/has-ansi-2.0.0.tgz",
      "integrity": "sha1-NPUEnOHs3ysGSa8+8k5F7TVBbZE=",
      "requires": {
        "ansi-regex": "^2.0.0"
      }
    },
    "has-flag": {
      "version": "3.0.0",
      "resolved": "https://registry.npmjs.org/has-flag/-/has-flag-3.0.0.tgz",
      "integrity": "sha1-tdRU3CGZriJWmfNGfloH87lVuv0="
    },
    "has-value": {
      "version": "1.0.0",
      "resolved": "https://registry.npmjs.org/has-value/-/has-value-1.0.0.tgz",
      "integrity": "sha1-GLKB2lhbHFxR3vJMkw7SmgvmsXc=",
      "requires": {
        "get-value": "^2.0.6",
        "has-values": "^1.0.0",
        "isobject": "^3.0.0"
      }
    },
    "has-values": {
      "version": "1.0.0",
      "resolved": "https://registry.npmjs.org/has-values/-/has-values-1.0.0.tgz",
      "integrity": "sha1-lbC2P+whRmGab+V/51Yo1aOe/k8=",
      "requires": {
        "is-number": "^3.0.0",
        "kind-of": "^4.0.0"
      },
      "dependencies": {
        "kind-of": {
          "version": "4.0.0",
          "resolved": "https://registry.npmjs.org/kind-of/-/kind-of-4.0.0.tgz",
          "integrity": "sha1-IIE989cSkosgc3hpGkUGb65y3Vc=",
          "requires": {
            "is-buffer": "^1.1.5"
          }
        }
      }
    },
    "hawk": {
      "version": "6.0.2",
      "resolved": "https://registry.npmjs.org/hawk/-/hawk-6.0.2.tgz",
      "integrity": "sha512-miowhl2+U7Qle4vdLqDdPt9m09K6yZhkLDTWGoUiUzrQCn+mHHSmfJgAyGaLRZbPmTqfFFjRV1QWCW0VWUJBbQ==",
      "requires": {
        "boom": "4.x.x",
        "cryptiles": "3.x.x",
        "hoek": "4.x.x",
        "sntp": "2.x.x"
      }
    },
    "hoek": {
      "version": "4.2.1",
      "resolved": "https://registry.npmjs.org/hoek/-/hoek-4.2.1.tgz",
      "integrity": "sha512-QLg82fGkfnJ/4iy1xZ81/9SIJiq1NGFUMGs6ParyjBZr6jW2Ufj/snDqTHixNlHdPNwN2RLVD0Pi3igeK9+JfA=="
    },
    "hooker": {
      "version": "0.2.3",
      "resolved": "https://registry.npmjs.org/hooker/-/hooker-0.2.3.tgz",
      "integrity": "sha1-uDT3I8xKJCqmWWNFnfbZhMXT2Vk=",
      "dev": true
    },
    "hosted-git-info": {
      "version": "2.7.1",
      "resolved": "https://registry.npmjs.org/hosted-git-info/-/hosted-git-info-2.7.1.tgz",
      "integrity": "sha512-7T/BxH19zbcCTa8XkMlbK5lTo1WtgkFi3GvdWEyNuc4Vex7/9Dqbnpsf4JMydcfj9HCg4zUWFTL3Za6lapg5/w=="
    },
    "http-cache-semantics": {
      "version": "3.8.1",
      "resolved": "https://registry.npmjs.org/http-cache-semantics/-/http-cache-semantics-3.8.1.tgz",
      "integrity": "sha512-5ai2iksyV8ZXmnZhHH4rWPoxxistEexSi5936zIQ1bnNTW5VnA85B6P/VpXiRM017IgRvb2kKo1a//y+0wSp3w=="
    },
    "http-errors": {
      "version": "1.6.3",
      "resolved": "http://registry.npmjs.org/http-errors/-/http-errors-1.6.3.tgz",
      "integrity": "sha1-i1VoC7S+KDoLW/TqLjhYC+HZMg0=",
      "requires": {
        "depd": "~1.1.2",
        "inherits": "2.0.3",
        "setprototypeof": "1.1.0",
        "statuses": ">= 1.4.0 < 2"
      }
    },
    "http-parser-js": {
      "version": "0.4.13",
      "resolved": "https://registry.npmjs.org/http-parser-js/-/http-parser-js-0.4.13.tgz",
      "integrity": "sha1-O9bW/ebjFyyTNMOzO2wZPYD+ETc=",
      "dev": true
    },
    "http-proxy-agent": {
      "version": "2.1.0",
      "resolved": "https://registry.npmjs.org/http-proxy-agent/-/http-proxy-agent-2.1.0.tgz",
      "integrity": "sha512-qwHbBLV7WviBl0rQsOzH6o5lwyOIvwp/BdFnvVxXORldu5TmjFfjzBcWUWS5kWAZhmv+JtiDhSuQCp4sBfbIgg==",
      "requires": {
        "agent-base": "4",
        "debug": "3.1.0"
      },
      "dependencies": {
        "debug": {
          "version": "3.1.0",
          "resolved": "https://registry.npmjs.org/debug/-/debug-3.1.0.tgz",
          "integrity": "sha512-OX8XqP7/1a9cqkxYw2yXss15f26NKWBpDXQd0/uK/KPqdQhxbPa994hnzjcE2VqQpDslf55723cKPUOGSmMY3g==",
          "requires": {
            "ms": "2.0.0"
          }
        }
      }
    },
    "http-signature": {
      "version": "1.2.0",
      "resolved": "https://registry.npmjs.org/http-signature/-/http-signature-1.2.0.tgz",
      "integrity": "sha1-muzZJRFHcvPZW2WmCruPfBj7rOE=",
      "requires": {
        "assert-plus": "^1.0.0",
        "jsprim": "^1.2.2",
        "sshpk": "^1.7.0"
      }
    },
    "https-proxy-agent": {
      "version": "2.2.1",
      "resolved": "https://registry.npmjs.org/https-proxy-agent/-/https-proxy-agent-2.2.1.tgz",
      "integrity": "sha512-HPCTS1LW51bcyMYbxUIOO4HEOlQ1/1qRaFWcyxvwaqUS9TY88aoEuHUY33kuAh1YhVVaDQhLZsnPd+XNARWZlQ==",
      "requires": {
        "agent-base": "^4.1.0",
        "debug": "^3.1.0"
      },
      "dependencies": {
        "debug": {
          "version": "3.2.5",
          "resolved": "https://registry.npmjs.org/debug/-/debug-3.2.5.tgz",
          "integrity": "sha512-D61LaDQPQkxJ5AUM2mbSJRbPkNs/TmdmOeLAi1hgDkpDfIfetSrjmWhccwtuResSwMbACjx/xXQofvM9CE/aeg==",
          "requires": {
            "ms": "^2.1.1"
          }
        },
        "ms": {
          "version": "2.1.1",
          "resolved": "https://registry.npmjs.org/ms/-/ms-2.1.1.tgz",
          "integrity": "sha512-tgp+dl5cGk28utYktBsrFqA7HKgrhgPsg6Z/EfhWI4gl1Hwq8B/GmY/0oXZ6nF8hDVesS/FpnYaD/kOWhYQvyg=="
        }
      }
    },
    "humanize-ms": {
      "version": "1.2.1",
      "resolved": "https://registry.npmjs.org/humanize-ms/-/humanize-ms-1.2.1.tgz",
      "integrity": "sha1-xG4xWaKT9riW2ikxbYtv6Lt5u+0=",
      "requires": {
        "ms": "^2.0.0"
      }
    },
    "iconv-lite": {
      "version": "0.4.11",
      "resolved": "http://registry.npmjs.org/iconv-lite/-/iconv-lite-0.4.11.tgz",
      "integrity": "sha1-LstC/SlHRJIiCaLnxATayHk9it4="
    },
    "iferr": {
      "version": "0.1.5",
      "resolved": "https://registry.npmjs.org/iferr/-/iferr-0.1.5.tgz",
      "integrity": "sha1-xg7taebY/bazEEofy8ocGS3FtQE="
    },
    "ignore": {
      "version": "3.3.10",
      "resolved": "https://registry.npmjs.org/ignore/-/ignore-3.3.10.tgz",
      "integrity": "sha512-Pgs951kaMm5GXP7MOvxERINe3gsaVjUWFm+UZPSq9xYriQAksyhg0csnS0KXSNRD5NmNdapXEpjxG49+AKh/ug==",
      "dev": true
    },
    "ignore-walk": {
      "version": "3.0.1",
      "resolved": "https://registry.npmjs.org/ignore-walk/-/ignore-walk-3.0.1.tgz",
      "integrity": "sha512-DTVlMx3IYPe0/JJcYP7Gxg7ttZZu3IInhuEhbchuqneY9wWe5Ojy2mXLBaQFUQmo0AW2r3qG7m1mg86js+gnlQ==",
      "requires": {
        "minimatch": "^3.0.4"
      },
      "dependencies": {
        "minimatch": {
          "version": "3.0.4",
          "resolved": "https://registry.npmjs.org/minimatch/-/minimatch-3.0.4.tgz",
          "integrity": "sha512-yJHVQEhyqPLUTgt9B83PXu6W3rx4MvvHvSUvToogpwoGDOUQ+yDrR0HRot+yOCdCO7u4hX3pWft6kWBBcqh0UA==",
          "requires": {
            "brace-expansion": "^1.1.7"
          }
        }
      }
    },
    "imurmurhash": {
      "version": "0.1.4",
      "resolved": "https://registry.npmjs.org/imurmurhash/-/imurmurhash-0.1.4.tgz",
      "integrity": "sha1-khi5srkoojixPcT7a21XbyMUU+o="
    },
    "indent-string": {
      "version": "2.1.0",
      "resolved": "https://registry.npmjs.org/indent-string/-/indent-string-2.1.0.tgz",
      "integrity": "sha1-ji1INIdCEhtKghi3oTfppSBJ3IA=",
      "dev": true,
      "requires": {
        "repeating": "^2.0.0"
      }
    },
    "inflight": {
      "version": "1.0.6",
      "resolved": "https://registry.npmjs.org/inflight/-/inflight-1.0.6.tgz",
      "integrity": "sha1-Sb1jMdfQLQwJvJEKEHW6gWW1bfk=",
      "requires": {
        "once": "^1.3.0",
        "wrappy": "1"
      }
    },
    "inherits": {
      "version": "2.0.3",
      "resolved": "https://registry.npmjs.org/inherits/-/inherits-2.0.3.tgz",
      "integrity": "sha1-Yzwsg+PaQqUC9SRmAiSA9CCCYd4="
    },
    "inquirer": {
      "version": "6.2.0",
      "resolved": "https://registry.npmjs.org/inquirer/-/inquirer-6.2.0.tgz",
      "integrity": "sha512-QIEQG4YyQ2UYZGDC4srMZ7BjHOmNk1lR2JQj5UknBapklm6WHA+VVH7N+sUdX3A7NeCfGF8o4X1S3Ao7nAcIeg==",
      "requires": {
        "ansi-escapes": "^3.0.0",
        "chalk": "^2.0.0",
        "cli-cursor": "^2.1.0",
        "cli-width": "^2.0.0",
        "external-editor": "^3.0.0",
        "figures": "^2.0.0",
        "lodash": "^4.17.10",
        "mute-stream": "0.0.7",
        "run-async": "^2.2.0",
        "rxjs": "^6.1.0",
        "string-width": "^2.1.0",
        "strip-ansi": "^4.0.0",
        "through": "^2.3.6"
      },
      "dependencies": {
        "ansi-regex": {
          "version": "3.0.0",
          "resolved": "https://registry.npmjs.org/ansi-regex/-/ansi-regex-3.0.0.tgz",
          "integrity": "sha1-7QMXwyIGT3lGbAKWa922Bas32Zg="
        },
        "ansi-styles": {
          "version": "3.2.1",
          "resolved": "https://registry.npmjs.org/ansi-styles/-/ansi-styles-3.2.1.tgz",
          "integrity": "sha512-VT0ZI6kZRdTh8YyJw3SMbYm/u+NqfsAxEpWO0Pf9sq8/e94WxxOpPKx9FR1FlyCtOVDNOQ+8ntlqFxiRc+r5qA==",
          "requires": {
            "color-convert": "^1.9.0"
          }
        },
        "chalk": {
          "version": "2.4.1",
          "resolved": "https://registry.npmjs.org/chalk/-/chalk-2.4.1.tgz",
          "integrity": "sha512-ObN6h1v2fTJSmUXoS3nMQ92LbDK9be4TV+6G+omQlGJFdcUX5heKi1LZ1YnRMIgwTLEj3E24bT6tYni50rlCfQ==",
          "requires": {
            "ansi-styles": "^3.2.1",
            "escape-string-regexp": "^1.0.5",
            "supports-color": "^5.3.0"
          }
        },
        "mute-stream": {
          "version": "0.0.7",
          "resolved": "https://registry.npmjs.org/mute-stream/-/mute-stream-0.0.7.tgz",
          "integrity": "sha1-MHXOk7whuPq0PhvE2n6BFe0ee6s="
        },
        "strip-ansi": {
          "version": "4.0.0",
          "resolved": "https://registry.npmjs.org/strip-ansi/-/strip-ansi-4.0.0.tgz",
          "integrity": "sha1-qEeQIusaw2iocTibY1JixQXuNo8=",
          "requires": {
            "ansi-regex": "^3.0.0"
          }
        },
        "supports-color": {
          "version": "5.5.0",
          "resolved": "https://registry.npmjs.org/supports-color/-/supports-color-5.5.0.tgz",
          "integrity": "sha512-QjVjwdXIt408MIiAqCX4oUKsgU2EqAGzs2Ppkm4aQYbjm+ZEWEcW4SfFNTr4uMNZma0ey4f5lgLrkB0aX0QMow==",
          "requires": {
            "has-flag": "^3.0.0"
          }
        }
      }
    },
    "interpret": {
      "version": "1.1.0",
      "resolved": "https://registry.npmjs.org/interpret/-/interpret-1.1.0.tgz",
      "integrity": "sha1-ftGxQQxqDg94z5XTuEQMY/eLhhQ="
    },
    "invert-kv": {
      "version": "1.0.0",
      "resolved": "https://registry.npmjs.org/invert-kv/-/invert-kv-1.0.0.tgz",
      "integrity": "sha1-EEqOSqym09jNFXqO+L+rLXo//bY="
    },
    "ios-device-lib": {
      "version": "0.4.15",
      "resolved": "https://registry.npmjs.org/ios-device-lib/-/ios-device-lib-0.4.15.tgz",
      "integrity": "sha512-OzyKbLxrmpTB87hPelpAsvtmPYeucSP53IaLb2QHaIDW6ZqHjJV4XCHMpwtLGvLOcMNb2WVUHxoirQ+rwC21dQ==",
      "requires": {
        "bufferpack": "0.0.6",
        "node-uuid": "1.4.7"
      },
      "dependencies": {
        "node-uuid": {
          "version": "1.4.7",
          "resolved": "https://registry.npmjs.org/node-uuid/-/node-uuid-1.4.7.tgz",
          "integrity": "sha1-baWhdmjEs91ZYjvaEc9/pMH2Cm8="
        }
      }
    },
    "ios-mobileprovision-finder": {
      "version": "1.0.10",
      "resolved": "https://registry.npmjs.org/ios-mobileprovision-finder/-/ios-mobileprovision-finder-1.0.10.tgz",
      "integrity": "sha1-UaXn+TzUCwN/fI8+JwXjSI11VgE=",
      "requires": {
        "chalk": "^1.1.3",
        "plist": "^2.0.1",
        "yargs": "^6.5.0"
      },
      "dependencies": {
        "chalk": {
          "version": "1.1.3",
          "resolved": "http://registry.npmjs.org/chalk/-/chalk-1.1.3.tgz",
          "integrity": "sha1-qBFcVeSnAv5NFQq9OHKCKn4J/Jg=",
          "requires": {
            "ansi-styles": "^2.2.1",
            "escape-string-regexp": "^1.0.2",
            "has-ansi": "^2.0.0",
            "strip-ansi": "^3.0.0",
            "supports-color": "^2.0.0"
          }
        },
        "is-fullwidth-code-point": {
          "version": "1.0.0",
          "resolved": "https://registry.npmjs.org/is-fullwidth-code-point/-/is-fullwidth-code-point-1.0.0.tgz",
          "integrity": "sha1-754xOG8DGn8NZDr4L95QxFfvAMs=",
          "requires": {
            "number-is-nan": "^1.0.0"
          }
        },
        "plist": {
          "version": "2.1.0",
          "resolved": "https://registry.npmjs.org/plist/-/plist-2.1.0.tgz",
          "integrity": "sha1-V8zbeggh3yGDEhejytVOPhRqECU=",
          "requires": {
            "base64-js": "1.2.0",
            "xmlbuilder": "8.2.2",
            "xmldom": "0.1.x"
          }
        },
        "string-width": {
          "version": "1.0.2",
          "resolved": "https://registry.npmjs.org/string-width/-/string-width-1.0.2.tgz",
          "integrity": "sha1-EYvfW4zcUaKn5w0hHgfisLmxB9M=",
          "requires": {
            "code-point-at": "^1.0.0",
            "is-fullwidth-code-point": "^1.0.0",
            "strip-ansi": "^3.0.0"
          }
        },
        "yargs": {
          "version": "6.6.0",
          "resolved": "http://registry.npmjs.org/yargs/-/yargs-6.6.0.tgz",
          "integrity": "sha1-eC7CHvQDNF+DCoCMo9UTr1YGUgg=",
          "requires": {
            "camelcase": "^3.0.0",
            "cliui": "^3.2.0",
            "decamelize": "^1.1.1",
            "get-caller-file": "^1.0.1",
            "os-locale": "^1.4.0",
            "read-pkg-up": "^1.0.1",
            "require-directory": "^2.1.1",
            "require-main-filename": "^1.0.1",
            "set-blocking": "^2.0.0",
            "string-width": "^1.0.2",
            "which-module": "^1.0.0",
            "y18n": "^3.2.1",
            "yargs-parser": "^4.2.0"
          }
        }
      }
    },
    "ios-sim-portable": {
      "version": "4.0.5",
      "resolved": "https://registry.npmjs.org/ios-sim-portable/-/ios-sim-portable-4.0.5.tgz",
      "integrity": "sha512-L/HSJDgR3roQDzKhx04Vpy+40vxTyHC+EbCAVu6OPGc3KK/axov4za2NuPib/0jAAYs83W1DnwEKR/m4Tj38VA==",
      "requires": {
        "bplist-parser": "https://github.com/telerik/node-bplist-parser/tarball/master",
        "colors": "0.6.2",
        "lodash": "3.2.0",
        "osenv": "0.1.3",
        "plist": "1.1.0",
        "shelljs": "0.7.0",
        "yargs": "4.7.1"
      },
      "dependencies": {
        "colors": {
          "version": "0.6.2",
          "resolved": "https://registry.npmjs.org/colors/-/colors-0.6.2.tgz",
          "integrity": "sha1-JCP+ZnisDF2uiFLl0OW+CMmXq8w="
        },
        "is-fullwidth-code-point": {
          "version": "1.0.0",
          "resolved": "https://registry.npmjs.org/is-fullwidth-code-point/-/is-fullwidth-code-point-1.0.0.tgz",
          "integrity": "sha1-754xOG8DGn8NZDr4L95QxFfvAMs=",
          "requires": {
            "number-is-nan": "^1.0.0"
          }
        },
        "lodash": {
          "version": "3.2.0",
          "resolved": "http://registry.npmjs.org/lodash/-/lodash-3.2.0.tgz",
          "integrity": "sha1-S/UKMkP5rrC6xBpV09WZBnWkYvs="
        },
        "set-blocking": {
          "version": "1.0.0",
          "resolved": "https://registry.npmjs.org/set-blocking/-/set-blocking-1.0.0.tgz",
          "integrity": "sha1-zV5dk4BI3xrJLf6S4fFq3WVvXsU="
        },
        "shelljs": {
          "version": "0.7.0",
          "resolved": "https://registry.npmjs.org/shelljs/-/shelljs-0.7.0.tgz",
          "integrity": "sha1-P28uSWXOxWX2X/OGHWRPh5KBpXY=",
          "requires": {
            "glob": "^7.0.0",
            "interpret": "^1.0.0",
            "rechoir": "^0.6.2"
          }
        },
        "string-width": {
          "version": "1.0.2",
          "resolved": "https://registry.npmjs.org/string-width/-/string-width-1.0.2.tgz",
          "integrity": "sha1-EYvfW4zcUaKn5w0hHgfisLmxB9M=",
          "requires": {
            "code-point-at": "^1.0.0",
            "is-fullwidth-code-point": "^1.0.0",
            "strip-ansi": "^3.0.0"
          }
        },
        "yargs": {
          "version": "4.7.1",
          "resolved": "http://registry.npmjs.org/yargs/-/yargs-4.7.1.tgz",
          "integrity": "sha1-5gQyZYozh/8mnAKOrN5KUS5Djf8=",
          "requires": {
            "camelcase": "^3.0.0",
            "cliui": "^3.2.0",
            "decamelize": "^1.1.1",
            "lodash.assign": "^4.0.3",
            "os-locale": "^1.4.0",
            "pkg-conf": "^1.1.2",
            "read-pkg-up": "^1.0.1",
            "require-main-filename": "^1.0.1",
            "set-blocking": "^1.0.0",
            "string-width": "^1.0.1",
            "window-size": "^0.2.0",
            "y18n": "^3.2.1",
            "yargs-parser": "^2.4.0"
          }
        },
        "yargs-parser": {
          "version": "2.4.1",
          "resolved": "http://registry.npmjs.org/yargs-parser/-/yargs-parser-2.4.1.tgz",
          "integrity": "sha1-hVaN488VD/SfpRgl8DqMiA3cxcQ=",
          "requires": {
            "camelcase": "^3.0.0",
            "lodash.assign": "^4.0.6"
          }
        }
      }
    },
    "ip": {
      "version": "1.1.5",
      "resolved": "https://registry.npmjs.org/ip/-/ip-1.1.5.tgz",
      "integrity": "sha1-vd7XARQpCCjAoDnnLvJfWq7ENUo="
    },
    "ip-regex": {
      "version": "1.0.3",
      "resolved": "https://registry.npmjs.org/ip-regex/-/ip-regex-1.0.3.tgz",
      "integrity": "sha1-3FiQdvZZ9BnCIgOaMzFvHHOH7/0="
    },
    "is-accessor-descriptor": {
      "version": "0.1.6",
      "resolved": "https://registry.npmjs.org/is-accessor-descriptor/-/is-accessor-descriptor-0.1.6.tgz",
      "integrity": "sha1-qeEss66Nh2cn7u84Q/igiXtcmNY=",
      "requires": {
        "kind-of": "^3.0.2"
      },
      "dependencies": {
        "kind-of": {
          "version": "3.2.2",
          "resolved": "https://registry.npmjs.org/kind-of/-/kind-of-3.2.2.tgz",
          "integrity": "sha1-MeohpzS6ubuw8yRm2JOupR5KPGQ=",
          "requires": {
            "is-buffer": "^1.1.5"
          }
        }
      }
    },
    "is-arrayish": {
      "version": "0.3.2",
      "resolved": "https://registry.npmjs.org/is-arrayish/-/is-arrayish-0.3.2.tgz",
      "integrity": "sha512-eVRqCvVlZbuw3GrM63ovNSNAeA1K16kaR/LRY/92w0zxQ5/1YzwblUX652i4Xs9RwAGjW9d9y6X88t8OaAJfWQ=="
    },
    "is-binary-path": {
      "version": "1.0.1",
      "resolved": "https://registry.npmjs.org/is-binary-path/-/is-binary-path-1.0.1.tgz",
      "integrity": "sha1-dfFmQrSA8YenEcgUFh/TpKdlWJg=",
      "requires": {
        "binary-extensions": "^1.0.0"
      }
    },
    "is-buffer": {
      "version": "1.1.6",
      "resolved": "https://registry.npmjs.org/is-buffer/-/is-buffer-1.1.6.tgz",
      "integrity": "sha512-NcdALwpXkTm5Zvvbk7owOUSvVvBKDgKP5/ewfXEznmQFfs4ZRmanOeKBTjRVjka3QFoN6XJ+9F3USqfHqTaU5w=="
    },
    "is-builtin-module": {
      "version": "1.0.0",
      "resolved": "http://registry.npmjs.org/is-builtin-module/-/is-builtin-module-1.0.0.tgz",
      "integrity": "sha1-VAVy0096wxGfj3bDDLwbHgN6/74=",
      "requires": {
        "builtin-modules": "^1.0.0"
      }
    },
    "is-callable": {
      "version": "1.1.4",
      "resolved": "https://registry.npmjs.org/is-callable/-/is-callable-1.1.4.tgz",
      "integrity": "sha512-r5p9sxJjYnArLjObpjA4xu5EKI3CuKHkJXMhT7kwbpUyIFD1n5PMAsoPvWnvtZiNz7LjkYDRZhd7FlI0eMijEA=="
    },
    "is-data-descriptor": {
      "version": "0.1.4",
      "resolved": "https://registry.npmjs.org/is-data-descriptor/-/is-data-descriptor-0.1.4.tgz",
      "integrity": "sha1-C17mSDiOLIYCgueT8YVv7D8wG1Y=",
      "requires": {
        "kind-of": "^3.0.2"
      },
      "dependencies": {
        "kind-of": {
          "version": "3.2.2",
          "resolved": "https://registry.npmjs.org/kind-of/-/kind-of-3.2.2.tgz",
          "integrity": "sha1-MeohpzS6ubuw8yRm2JOupR5KPGQ=",
          "requires": {
            "is-buffer": "^1.1.5"
          }
        }
      }
    },
    "is-descriptor": {
      "version": "0.1.6",
      "resolved": "https://registry.npmjs.org/is-descriptor/-/is-descriptor-0.1.6.tgz",
      "integrity": "sha512-avDYr0SB3DwO9zsMov0gKCESFYqCnE4hq/4z3TdUlukEy5t9C0YRq7HLrsN52NAcqXKaepeCD0n+B0arnVG3Hg==",
      "requires": {
        "is-accessor-descriptor": "^0.1.6",
        "is-data-descriptor": "^0.1.4",
        "kind-of": "^5.0.0"
      },
      "dependencies": {
        "kind-of": {
          "version": "5.1.0",
          "resolved": "https://registry.npmjs.org/kind-of/-/kind-of-5.1.0.tgz",
          "integrity": "sha512-NGEErnH6F2vUuXDh+OlbcKW7/wOcfdRHaZ7VWtqCztfHri/++YKmP51OdWeGPuqCOba6kk2OTe5d02VmTB80Pw=="
        }
      }
    },
    "is-dotfile": {
      "version": "1.0.3",
      "resolved": "https://registry.npmjs.org/is-dotfile/-/is-dotfile-1.0.3.tgz",
      "integrity": "sha1-pqLzL/0t+wT1yiXs0Pa4PPeYoeE=",
      "dev": true
    },
    "is-equal-shallow": {
      "version": "0.1.3",
      "resolved": "https://registry.npmjs.org/is-equal-shallow/-/is-equal-shallow-0.1.3.tgz",
      "integrity": "sha1-IjgJj8Ih3gvPpdnqxMRdY4qhxTQ=",
      "dev": true,
      "requires": {
        "is-primitive": "^2.0.0"
      }
    },
    "is-extendable": {
      "version": "0.1.1",
      "resolved": "https://registry.npmjs.org/is-extendable/-/is-extendable-0.1.1.tgz",
      "integrity": "sha1-YrEQ4omkcUGOPsNqYX1HLjAd/Ik="
    },
    "is-extglob": {
      "version": "2.1.1",
      "resolved": "https://registry.npmjs.org/is-extglob/-/is-extglob-2.1.1.tgz",
      "integrity": "sha1-qIwCU1eR8C7TfHahueqXc8gz+MI="
    },
    "is-finite": {
      "version": "1.0.2",
      "resolved": "https://registry.npmjs.org/is-finite/-/is-finite-1.0.2.tgz",
      "integrity": "sha1-zGZ3aVYCvlUO8R6LSqYwU0K20Ko=",
      "dev": true,
      "requires": {
        "number-is-nan": "^1.0.0"
      }
    },
    "is-fullwidth-code-point": {
      "version": "2.0.0",
      "resolved": "https://registry.npmjs.org/is-fullwidth-code-point/-/is-fullwidth-code-point-2.0.0.tgz",
      "integrity": "sha1-o7MKXE8ZkYMWeqq5O+764937ZU8="
    },
    "is-function": {
      "version": "1.0.1",
      "resolved": "https://registry.npmjs.org/is-function/-/is-function-1.0.1.tgz",
      "integrity": "sha1-Es+5i2W1fdPRk6MSH19uL0N2ArU="
    },
    "is-glob": {
      "version": "4.0.0",
      "resolved": "https://registry.npmjs.org/is-glob/-/is-glob-4.0.0.tgz",
      "integrity": "sha1-lSHHaEXMJhCoUgPd8ICpWML/q8A=",
      "requires": {
        "is-extglob": "^2.1.1"
      }
    },
    "is-my-ip-valid": {
      "version": "1.0.0",
      "resolved": "https://registry.npmjs.org/is-my-ip-valid/-/is-my-ip-valid-1.0.0.tgz",
      "integrity": "sha512-gmh/eWXROncUzRnIa1Ubrt5b8ep/MGSnfAUI3aRp+sqTCs1tv1Isl8d8F6JmkN3dXKc3ehZMrtiPN9eL03NuaQ==",
      "dev": true
    },
    "is-my-json-valid": {
      "version": "2.19.0",
      "resolved": "https://registry.npmjs.org/is-my-json-valid/-/is-my-json-valid-2.19.0.tgz",
      "integrity": "sha512-mG0f/unGX1HZ5ep4uhRaPOS8EkAY8/j6mDRMJrutq4CqhoJWYp7qAlonIPy3TV7p3ju4TK9fo/PbnoksWmsp5Q==",
      "dev": true,
      "requires": {
        "generate-function": "^2.0.0",
        "generate-object-property": "^1.1.0",
        "is-my-ip-valid": "^1.0.0",
        "jsonpointer": "^4.0.0",
        "xtend": "^4.0.0"
      }
    },
    "is-number": {
      "version": "3.0.0",
      "resolved": "https://registry.npmjs.org/is-number/-/is-number-3.0.0.tgz",
      "integrity": "sha1-JP1iAaR4LPUFYcgQJ2r8fRLXEZU=",
      "requires": {
        "kind-of": "^3.0.2"
      },
      "dependencies": {
        "kind-of": {
          "version": "3.2.2",
          "resolved": "https://registry.npmjs.org/kind-of/-/kind-of-3.2.2.tgz",
          "integrity": "sha1-MeohpzS6ubuw8yRm2JOupR5KPGQ=",
          "requires": {
            "is-buffer": "^1.1.5"
          }
        }
      }
    },
    "is-path-cwd": {
      "version": "1.0.0",
      "resolved": "https://registry.npmjs.org/is-path-cwd/-/is-path-cwd-1.0.0.tgz",
      "integrity": "sha1-0iXsIxMuie3Tj9p2dHLmLmXxEG0=",
      "dev": true
    },
    "is-path-in-cwd": {
      "version": "1.0.1",
      "resolved": "https://registry.npmjs.org/is-path-in-cwd/-/is-path-in-cwd-1.0.1.tgz",
      "integrity": "sha512-FjV1RTW48E7CWM7eE/J2NJvAEEVektecDBVBE5Hh3nM1Jd0kvhHtX68Pr3xsDf857xt3Y4AkwVULK1Vku62aaQ==",
      "dev": true,
      "requires": {
        "is-path-inside": "^1.0.0"
      }
    },
    "is-path-inside": {
      "version": "1.0.1",
      "resolved": "https://registry.npmjs.org/is-path-inside/-/is-path-inside-1.0.1.tgz",
      "integrity": "sha1-jvW33lBDej/cprToZe96pVy0gDY=",
      "dev": true,
      "requires": {
        "path-is-inside": "^1.0.1"
      }
    },
    "is-plain-object": {
      "version": "2.0.4",
      "resolved": "https://registry.npmjs.org/is-plain-object/-/is-plain-object-2.0.4.tgz",
      "integrity": "sha512-h5PpgXkWitc38BBMYawTYMWJHFZJVnBquFE57xFpjB8pJFiF6gZ+bU+WyI/yqXiFR5mdLsgYNaPe8uao6Uv9Og==",
      "requires": {
        "isobject": "^3.0.1"
      }
    },
    "is-posix-bracket": {
      "version": "0.1.1",
      "resolved": "https://registry.npmjs.org/is-posix-bracket/-/is-posix-bracket-0.1.1.tgz",
      "integrity": "sha1-MzTceXdDaOkvAW5vvAqI9c1ua8Q=",
      "dev": true
    },
    "is-primitive": {
      "version": "2.0.0",
      "resolved": "https://registry.npmjs.org/is-primitive/-/is-primitive-2.0.0.tgz",
      "integrity": "sha1-IHurkWOEmcB7Kt8kCkGochADRXU=",
      "dev": true
    },
    "is-promise": {
      "version": "2.1.0",
      "resolved": "https://registry.npmjs.org/is-promise/-/is-promise-2.1.0.tgz",
      "integrity": "sha1-eaKp7OfwlugPNtKy87wWwf9L8/o="
    },
    "is-property": {
      "version": "1.0.2",
      "resolved": "https://registry.npmjs.org/is-property/-/is-property-1.0.2.tgz",
      "integrity": "sha1-V/4cTkhHTt1lsJkR8msc1Ald2oQ=",
      "dev": true
    },
    "is-resolvable": {
      "version": "1.1.0",
      "resolved": "https://registry.npmjs.org/is-resolvable/-/is-resolvable-1.1.0.tgz",
      "integrity": "sha512-qgDYXFSR5WvEfuS5dMj6oTMEbrrSaM0CrFk2Yiq/gXnBvD9pMa2jGXxyhGLfvhZpuMZe18CJpFxAt3CRs42NMg==",
      "dev": true
    },
    "is-typedarray": {
      "version": "1.0.0",
      "resolved": "https://registry.npmjs.org/is-typedarray/-/is-typedarray-1.0.0.tgz",
      "integrity": "sha1-5HnICFjfDBsR3dppQPlgEfzaSpo="
    },
    "is-utf8": {
      "version": "0.2.1",
      "resolved": "https://registry.npmjs.org/is-utf8/-/is-utf8-0.2.1.tgz",
      "integrity": "sha1-Sw2hRCEE0bM2NA6AeX6GXPOffXI="
    },
    "is-windows": {
      "version": "1.0.2",
      "resolved": "https://registry.npmjs.org/is-windows/-/is-windows-1.0.2.tgz",
      "integrity": "sha512-eXK1UInq2bPmjyX6e3VHIzMLobc4J94i4AWn+Hpq3OU5KkrRC96OAcR3PRJ/pGu6m8TRnBHP9dkXQVsT/COVIA=="
    },
    "isarray": {
      "version": "1.0.0",
      "resolved": "https://registry.npmjs.org/isarray/-/isarray-1.0.0.tgz",
      "integrity": "sha1-u5NdSFgsuhaMBoNJV6VKPgcSTxE="
    },
    "isexe": {
      "version": "2.0.0",
      "resolved": "https://registry.npmjs.org/isexe/-/isexe-2.0.0.tgz",
      "integrity": "sha1-6PvzdNxVb/iUehDcsFctYz8s+hA="
    },
    "isobject": {
      "version": "3.0.1",
      "resolved": "https://registry.npmjs.org/isobject/-/isobject-3.0.1.tgz",
      "integrity": "sha1-TkMekrEalzFjaqH5yNHMvP2reN8="
    },
    "isstream": {
      "version": "0.1.2",
      "resolved": "https://registry.npmjs.org/isstream/-/isstream-0.1.2.tgz",
      "integrity": "sha1-R+Y/evVa+m+S4VAOaQ64uFKcCZo="
    },
    "istanbul": {
      "version": "0.4.5",
      "resolved": "https://registry.npmjs.org/istanbul/-/istanbul-0.4.5.tgz",
      "integrity": "sha1-ZcfXPUxNqE1POsMQuRj7C4Azczs=",
      "dev": true,
      "requires": {
        "abbrev": "1.0.x",
        "async": "1.x",
        "escodegen": "1.8.x",
        "esprima": "2.7.x",
        "glob": "^5.0.15",
        "handlebars": "^4.0.1",
        "js-yaml": "3.x",
        "mkdirp": "0.5.x",
        "nopt": "3.x",
        "once": "1.x",
        "resolve": "1.1.x",
        "supports-color": "^3.1.0",
        "which": "^1.1.1",
        "wordwrap": "^1.0.0"
      },
      "dependencies": {
        "abbrev": {
          "version": "1.0.9",
          "resolved": "https://registry.npmjs.org/abbrev/-/abbrev-1.0.9.tgz",
          "integrity": "sha1-kbR5JYinc4wl813W9jdSovh3YTU=",
          "dev": true
        },
        "escodegen": {
          "version": "1.8.1",
          "resolved": "https://registry.npmjs.org/escodegen/-/escodegen-1.8.1.tgz",
          "integrity": "sha1-WltTr0aTEQvrsIZ6o0MN07cKEBg=",
          "dev": true,
          "requires": {
            "esprima": "^2.7.1",
            "estraverse": "^1.9.1",
            "esutils": "^2.0.2",
            "optionator": "^0.8.1",
            "source-map": "~0.2.0"
          },
          "dependencies": {
            "esprima": {
              "version": "2.7.3",
              "resolved": "https://registry.npmjs.org/esprima/-/esprima-2.7.3.tgz",
              "integrity": "sha1-luO3DVd59q1JzQMmc9HDEnZ7pYE=",
              "dev": true
            }
          }
        },
        "estraverse": {
          "version": "1.9.3",
          "resolved": "https://registry.npmjs.org/estraverse/-/estraverse-1.9.3.tgz",
          "integrity": "sha1-r2fy3JIlgkFZUJJgkaQAXSnJu0Q=",
          "dev": true
        },
        "glob": {
          "version": "5.0.15",
          "resolved": "https://registry.npmjs.org/glob/-/glob-5.0.15.tgz",
          "integrity": "sha1-G8k2ueAvSmA/zCIuz3Yz0wuLk7E=",
          "dev": true,
          "requires": {
            "inflight": "^1.0.4",
            "inherits": "2",
            "minimatch": "2 || 3",
            "once": "^1.3.0",
            "path-is-absolute": "^1.0.0"
          }
        },
        "has-flag": {
          "version": "1.0.0",
          "resolved": "https://registry.npmjs.org/has-flag/-/has-flag-1.0.0.tgz",
          "integrity": "sha1-nZ55MWXOAXoA8AQYxD+UKnsdEfo=",
          "dev": true
        },
        "resolve": {
          "version": "1.1.7",
          "resolved": "https://registry.npmjs.org/resolve/-/resolve-1.1.7.tgz",
          "integrity": "sha1-IDEU2CrSxe2ejgQRs5ModeiJ6Xs=",
          "dev": true
        },
        "source-map": {
          "version": "0.2.0",
          "resolved": "https://registry.npmjs.org/source-map/-/source-map-0.2.0.tgz",
          "integrity": "sha1-2rc/vPwrqBm03gO9b26qSBZLP50=",
          "dev": true,
          "optional": true,
          "requires": {
            "amdefine": ">=0.0.4"
          }
        },
        "supports-color": {
          "version": "3.2.3",
          "resolved": "https://registry.npmjs.org/supports-color/-/supports-color-3.2.3.tgz",
          "integrity": "sha1-ZawFBLOVQXHYpklGsq48u4pfVPY=",
          "dev": true,
          "requires": {
            "has-flag": "^1.0.0"
          }
        }
      }
    },
    "istextorbinary": {
      "version": "2.2.1",
      "resolved": "https://registry.npmjs.org/istextorbinary/-/istextorbinary-2.2.1.tgz",
      "integrity": "sha512-TS+hoFl8Z5FAFMK38nhBkdLt44CclNRgDHWeMgsV8ko3nDlr/9UI2Sf839sW7enijf8oKsZYXRvM8g0it9Zmcw==",
      "requires": {
        "binaryextensions": "2",
        "editions": "^1.3.3",
        "textextensions": "2"
      }
    },
    "jimp": {
      "version": "0.2.28",
      "resolved": "https://registry.npmjs.org/jimp/-/jimp-0.2.28.tgz",
      "integrity": "sha1-3VKak3GQ9ClXp5N9Gsw6d2KZbqI=",
      "requires": {
        "bignumber.js": "^2.1.0",
        "bmp-js": "0.0.3",
        "es6-promise": "^3.0.2",
        "exif-parser": "^0.1.9",
        "file-type": "^3.1.0",
        "jpeg-js": "^0.2.0",
        "load-bmfont": "^1.2.3",
        "mime": "^1.3.4",
        "mkdirp": "0.5.1",
        "pixelmatch": "^4.0.0",
        "pngjs": "^3.0.0",
        "read-chunk": "^1.0.1",
        "request": "^2.65.0",
        "stream-to-buffer": "^0.1.0",
        "tinycolor2": "^1.1.2",
        "url-regex": "^3.0.0"
      }
    },
    "jpeg-js": {
      "version": "0.2.0",
      "resolved": "https://registry.npmjs.org/jpeg-js/-/jpeg-js-0.2.0.tgz",
      "integrity": "sha1-U+RI7J0mPmgyZkZ+lELSxaLvVII="
    },
    "js-tokens": {
      "version": "3.0.2",
      "resolved": "https://registry.npmjs.org/js-tokens/-/js-tokens-3.0.2.tgz",
      "integrity": "sha1-mGbfOVECEw449/mWvOtlRDIJwls="
    },
    "js-yaml": {
      "version": "3.12.0",
      "resolved": "https://registry.npmjs.org/js-yaml/-/js-yaml-3.12.0.tgz",
      "integrity": "sha512-PIt2cnwmPfL4hKNwqeiuz4bKfnzHTBv6HyVgjahA6mPLwPDzjDWrplJBMjHUFxku/N3FlmrbyPclad+I+4mJ3A==",
      "dev": true,
      "requires": {
        "argparse": "^1.0.7",
        "esprima": "^4.0.0"
      },
      "dependencies": {
        "esprima": {
          "version": "4.0.1",
          "resolved": "https://registry.npmjs.org/esprima/-/esprima-4.0.1.tgz",
          "integrity": "sha512-eGuFFw7Upda+g4p+QHvnW0RyTX/SVeJBDM/gCtMARO0cLuT2HcEKnTPvhjV6aGeqrCB/sbNop0Kszm0jsaWU4A==",
          "dev": true
        }
      }
    },
    "jsbn": {
      "version": "0.1.1",
      "resolved": "https://registry.npmjs.org/jsbn/-/jsbn-0.1.1.tgz",
      "integrity": "sha1-peZUwuWi3rXyAdls77yoDA7y9RM=",
      "optional": true
    },
    "jsmin2": {
      "version": "1.2.1",
      "resolved": "https://registry.npmjs.org/jsmin2/-/jsmin2-1.2.1.tgz",
      "integrity": "sha1-iPvi+/dfCpH2YCD9mBzWk/S/5X4=",
      "dev": true
    },
    "json-parse-better-errors": {
      "version": "1.0.2",
      "resolved": "https://registry.npmjs.org/json-parse-better-errors/-/json-parse-better-errors-1.0.2.tgz",
      "integrity": "sha512-mrqyZKfX5EhL7hvqcV6WG1yYjnjeuYDzDhhcAAUrq8Po85NBQBJP+ZDUT75qZQ98IkUoBqdkExkukOU7Ts2wrw=="
    },
    "json-schema": {
      "version": "0.2.3",
      "resolved": "https://registry.npmjs.org/json-schema/-/json-schema-0.2.3.tgz",
      "integrity": "sha1-tIDIkuWaLwWVTOcnvT8qTogvnhM="
    },
    "json-schema-traverse": {
      "version": "0.3.1",
      "resolved": "https://registry.npmjs.org/json-schema-traverse/-/json-schema-traverse-0.3.1.tgz",
      "integrity": "sha1-NJptRMU6Ud6JtAgFxdXlm0F9M0A="
    },
    "json-stable-stringify": {
      "version": "1.0.1",
      "resolved": "https://registry.npmjs.org/json-stable-stringify/-/json-stable-stringify-1.0.1.tgz",
      "integrity": "sha1-mnWdOcXy/1A/1TAGRu1EX4jE+a8=",
      "dev": true,
      "requires": {
        "jsonify": "~0.0.0"
      }
    },
    "json-stringify-safe": {
      "version": "5.0.1",
      "resolved": "https://registry.npmjs.org/json-stringify-safe/-/json-stringify-safe-5.0.1.tgz",
      "integrity": "sha1-Epai1Y/UXxmg9s4B1lcB4sc1tus="
    },
    "json3": {
      "version": "3.3.2",
      "resolved": "https://registry.npmjs.org/json3/-/json3-3.3.2.tgz",
      "integrity": "sha1-PAQ0dD35Pi9cQq7nsZvLSDV19OE=",
      "dev": true
    },
    "jsonify": {
      "version": "0.0.0",
      "resolved": "https://registry.npmjs.org/jsonify/-/jsonify-0.0.0.tgz",
      "integrity": "sha1-LHS27kHZPKUbe1qu6PUDYx0lKnM=",
      "dev": true
    },
    "jsonpointer": {
      "version": "4.0.1",
      "resolved": "https://registry.npmjs.org/jsonpointer/-/jsonpointer-4.0.1.tgz",
      "integrity": "sha1-T9kss04OnbPInIYi7PUfm5eMbLk=",
      "dev": true
    },
    "jsprim": {
      "version": "1.4.1",
      "resolved": "https://registry.npmjs.org/jsprim/-/jsprim-1.4.1.tgz",
      "integrity": "sha1-MT5mvB5cwG5Di8G3SZwuXFastqI=",
      "requires": {
        "assert-plus": "1.0.0",
        "extsprintf": "1.3.0",
        "json-schema": "0.2.3",
        "verror": "1.10.0"
      }
    },
    "just-extend": {
      "version": "3.0.0",
      "resolved": "https://registry.npmjs.org/just-extend/-/just-extend-3.0.0.tgz",
      "integrity": "sha512-Fu3T6pKBuxjWT/p4DkqGHFRsysc8OauWr4ZRTY9dIx07Y9O0RkoR5jcv28aeD1vuAwhm3nLkDurwLXoALp4DpQ==",
      "dev": true
    },
    "kind-of": {
      "version": "6.0.2",
      "resolved": "https://registry.npmjs.org/kind-of/-/kind-of-6.0.2.tgz",
      "integrity": "sha512-s5kLOcnH0XqDO+FvuaLX8DDjZ18CGFk7VygH40QoKPUQhW4e2rvM0rwUq0t8IQDOwYSeLK01U90OjzBTme2QqA=="
    },
    "lcid": {
      "version": "1.0.0",
      "resolved": "https://registry.npmjs.org/lcid/-/lcid-1.0.0.tgz",
      "integrity": "sha1-MIrMr6C8SDo4Z7S28rlQYlHRuDU=",
      "requires": {
        "invert-kv": "^1.0.0"
      }
    },
    "levn": {
      "version": "0.3.0",
      "resolved": "https://registry.npmjs.org/levn/-/levn-0.3.0.tgz",
      "integrity": "sha1-OwmSTt+fCDwEkP3UwLxEIeBHZO4=",
      "requires": {
        "prelude-ls": "~1.1.2",
        "type-check": "~0.3.2"
      }
    },
    "lil-uuid": {
      "version": "0.1.1",
      "resolved": "https://registry.npmjs.org/lil-uuid/-/lil-uuid-0.1.1.tgz",
      "integrity": "sha1-+e3PI/AOQr9D8PhD2Y2LU/M0HxY="
    },
    "livereload-js": {
      "version": "2.3.0",
      "resolved": "https://registry.npmjs.org/livereload-js/-/livereload-js-2.3.0.tgz",
      "integrity": "sha512-j1R0/FeGa64Y+NmqfZhyoVRzcFlOZ8sNlKzHjh4VvLULFACZhn68XrX5DFg2FhMvSMJmROuFxRSa560ECWKBMg==",
      "dev": true
    },
    "load-bmfont": {
      "version": "1.4.0",
      "resolved": "https://registry.npmjs.org/load-bmfont/-/load-bmfont-1.4.0.tgz",
      "integrity": "sha512-kT63aTAlNhZARowaNYcY29Fn/QYkc52M3l6V1ifRcPewg2lvUZDAj7R6dXjOL9D0sict76op3T5+odumDSF81g==",
      "requires": {
        "buffer-equal": "0.0.1",
        "mime": "^1.3.4",
        "parse-bmfont-ascii": "^1.0.3",
        "parse-bmfont-binary": "^1.0.5",
        "parse-bmfont-xml": "^1.1.4",
        "phin": "^2.9.1",
        "xhr": "^2.0.1",
        "xtend": "^4.0.0"
      }
    },
    "load-json-file": {
      "version": "1.1.0",
      "resolved": "http://registry.npmjs.org/load-json-file/-/load-json-file-1.1.0.tgz",
      "integrity": "sha1-lWkFcI1YtLq0wiYbBPWfMcmTdMA=",
      "requires": {
        "graceful-fs": "^4.1.2",
        "parse-json": "^2.2.0",
        "pify": "^2.0.0",
        "pinkie-promise": "^2.0.0",
        "strip-bom": "^2.0.0"
      }
    },
    "lockfile": {
      "version": "1.0.3",
      "resolved": "https://registry.npmjs.org/lockfile/-/lockfile-1.0.3.tgz",
      "integrity": "sha1-Jjj8OaAzHpysGgS3F5mTHJxQ33k="
    },
    "lodash": {
      "version": "4.17.10",
      "resolved": "https://registry.npmjs.org/lodash/-/lodash-4.17.10.tgz",
      "integrity": "sha512-UejweD1pDoXu+AD825lWwp4ZGtSwgnpZxb3JDViD7StjQz+Nb/6l093lx4OQ0foGWNRoc19mWy7BzL+UAK2iVg=="
    },
    "lodash-node": {
      "version": "2.4.1",
      "resolved": "https://registry.npmjs.org/lodash-node/-/lodash-node-2.4.1.tgz",
      "integrity": "sha1-6oL3sQDHM9GkKvdoAeUGEF4qgOw="
    },
    "lodash._baseassign": {
      "version": "3.2.0",
      "resolved": "https://registry.npmjs.org/lodash._baseassign/-/lodash._baseassign-3.2.0.tgz",
      "integrity": "sha1-jDigmVAPIVrQnlnxci/QxSv+Ck4=",
      "dev": true,
      "requires": {
        "lodash._basecopy": "^3.0.0",
        "lodash.keys": "^3.0.0"
      }
    },
    "lodash._basecopy": {
      "version": "3.0.1",
      "resolved": "https://registry.npmjs.org/lodash._basecopy/-/lodash._basecopy-3.0.1.tgz",
      "integrity": "sha1-jaDmqHbPNEwK2KVIghEd08XHyjY=",
      "dev": true
    },
    "lodash._basecreate": {
      "version": "3.0.3",
      "resolved": "https://registry.npmjs.org/lodash._basecreate/-/lodash._basecreate-3.0.3.tgz",
      "integrity": "sha1-G8ZhYU2qf8MRt9A78WgGoCE8+CE=",
      "dev": true
    },
    "lodash._getnative": {
      "version": "3.9.1",
      "resolved": "https://registry.npmjs.org/lodash._getnative/-/lodash._getnative-3.9.1.tgz",
      "integrity": "sha1-VwvH3t5G1hzc3mh9ZdPuy6o6r/U=",
      "dev": true
    },
    "lodash._isiterateecall": {
      "version": "3.0.9",
      "resolved": "https://registry.npmjs.org/lodash._isiterateecall/-/lodash._isiterateecall-3.0.9.tgz",
      "integrity": "sha1-UgOte6Ql+uhCRg5pbbnPPmqsBXw=",
      "dev": true
    },
    "lodash.assign": {
      "version": "4.2.0",
      "resolved": "https://registry.npmjs.org/lodash.assign/-/lodash.assign-4.2.0.tgz",
      "integrity": "sha1-DZnzzNem0mHRm9rrkkUAXShYCOc="
    },
    "lodash.create": {
      "version": "3.1.1",
      "resolved": "https://registry.npmjs.org/lodash.create/-/lodash.create-3.1.1.tgz",
      "integrity": "sha1-1/KEnw29p+BGgruM1yqwIkYd6+c=",
      "dev": true,
      "requires": {
        "lodash._baseassign": "^3.0.0",
        "lodash._basecreate": "^3.0.0",
        "lodash._isiterateecall": "^3.0.0"
      }
    },
    "lodash.debounce": {
      "version": "4.0.8",
      "resolved": "https://registry.npmjs.org/lodash.debounce/-/lodash.debounce-4.0.8.tgz",
      "integrity": "sha1-gteb/zCmfEAF/9XiUVMArZyk168="
    },
    "lodash.get": {
      "version": "4.4.2",
      "resolved": "https://registry.npmjs.org/lodash.get/-/lodash.get-4.4.2.tgz",
      "integrity": "sha1-LRd/ZS+jHpObRDjVNBSZ36OCXpk=",
      "dev": true
    },
    "lodash.isarguments": {
      "version": "3.1.0",
      "resolved": "https://registry.npmjs.org/lodash.isarguments/-/lodash.isarguments-3.1.0.tgz",
      "integrity": "sha1-L1c9hcaiQon/AGY7SRwdM4/zRYo=",
      "dev": true
    },
    "lodash.isarray": {
      "version": "3.0.4",
      "resolved": "https://registry.npmjs.org/lodash.isarray/-/lodash.isarray-3.0.4.tgz",
      "integrity": "sha1-eeTriMNqgSKvhvhEqpvNhRtfu1U=",
      "dev": true
    },
    "lodash.keys": {
      "version": "3.1.2",
      "resolved": "https://registry.npmjs.org/lodash.keys/-/lodash.keys-3.1.2.tgz",
      "integrity": "sha1-TbwEcrFWvlCgsoaFXRvQsMZWCYo=",
      "dev": true,
      "requires": {
        "lodash._getnative": "^3.0.0",
        "lodash.isarguments": "^3.0.0",
        "lodash.isarray": "^3.0.0"
      }
    },
    "lodash.toarray": {
      "version": "4.4.0",
      "resolved": "https://registry.npmjs.org/lodash.toarray/-/lodash.toarray-4.4.0.tgz",
      "integrity": "sha1-JMS/zWsvuji/0FlNsRedjptlZWE="
    },
    "log-symbols": {
      "version": "2.2.0",
      "resolved": "https://registry.npmjs.org/log-symbols/-/log-symbols-2.2.0.tgz",
      "integrity": "sha512-VeIAFslyIerEJLXHziedo2basKbMKtTw3vfn5IzG0XTjhAVEJyNHnL2p7vc+wBDSdQuUpNw3M2u6xb9QsAY5Eg==",
      "requires": {
        "chalk": "^2.0.1"
      },
      "dependencies": {
        "ansi-styles": {
          "version": "3.2.1",
          "resolved": "https://registry.npmjs.org/ansi-styles/-/ansi-styles-3.2.1.tgz",
          "integrity": "sha512-VT0ZI6kZRdTh8YyJw3SMbYm/u+NqfsAxEpWO0Pf9sq8/e94WxxOpPKx9FR1FlyCtOVDNOQ+8ntlqFxiRc+r5qA==",
          "requires": {
            "color-convert": "^1.9.0"
          }
        },
        "chalk": {
          "version": "2.4.1",
          "resolved": "https://registry.npmjs.org/chalk/-/chalk-2.4.1.tgz",
          "integrity": "sha512-ObN6h1v2fTJSmUXoS3nMQ92LbDK9be4TV+6G+omQlGJFdcUX5heKi1LZ1YnRMIgwTLEj3E24bT6tYni50rlCfQ==",
          "requires": {
            "ansi-styles": "^3.2.1",
            "escape-string-regexp": "^1.0.5",
            "supports-color": "^5.3.0"
          }
        },
        "supports-color": {
          "version": "5.5.0",
          "resolved": "https://registry.npmjs.org/supports-color/-/supports-color-5.5.0.tgz",
          "integrity": "sha512-QjVjwdXIt408MIiAqCX4oUKsgU2EqAGzs2Ppkm4aQYbjm+ZEWEcW4SfFNTr4uMNZma0ey4f5lgLrkB0aX0QMow==",
          "requires": {
            "has-flag": "^3.0.0"
          }
        }
      }
    },
    "log4js": {
      "version": "1.0.1",
      "resolved": "http://registry.npmjs.org/log4js/-/log4js-1.0.1.tgz",
      "integrity": "sha1-+vZMEFa2NSpfu/CpO2Gpl5qEIsw=",
      "requires": {
        "debug": "^2.2.0",
        "semver": "^5.3.0",
        "streamroller": "^0.2.1"
      }
    },
    "lolex": {
      "version": "2.7.5",
      "resolved": "https://registry.npmjs.org/lolex/-/lolex-2.7.5.tgz",
      "integrity": "sha512-l9x0+1offnKKIzYVjyXU2SiwhXDLekRzKyhnbyldPHvC7BvLPVpdNUNR2KeMAiCN2D/kLNttZgQD5WjSxuBx3Q==",
      "dev": true
    },
    "loud-rejection": {
      "version": "1.6.0",
      "resolved": "https://registry.npmjs.org/loud-rejection/-/loud-rejection-1.6.0.tgz",
      "integrity": "sha1-W0b4AUft7leIcPCG0Eghz5mOVR8=",
      "dev": true,
      "requires": {
        "currently-unhandled": "^0.4.1",
        "signal-exit": "^3.0.0"
      }
    },
    "lru-cache": {
      "version": "4.1.3",
      "resolved": "https://registry.npmjs.org/lru-cache/-/lru-cache-4.1.3.tgz",
      "integrity": "sha512-fFEhvcgzuIoJVUF8fYr5KR0YqxD238zgObTps31YdADwPPAp82a4M8TrckkWyx7ekNlf9aBcVn81cFwwXngrJA==",
      "requires": {
        "pseudomap": "^1.0.2",
        "yallist": "^2.1.2"
      }
    },
    "make-fetch-happen": {
      "version": "4.0.1",
      "resolved": "https://registry.npmjs.org/make-fetch-happen/-/make-fetch-happen-4.0.1.tgz",
      "integrity": "sha512-7R5ivfy9ilRJ1EMKIOziwrns9fGeAD4bAha8EB7BIiBBLHm2KeTUGCrICFt2rbHfzheTLynv50GnNTK1zDTrcQ==",
      "requires": {
        "agentkeepalive": "^3.4.1",
        "cacache": "^11.0.1",
        "http-cache-semantics": "^3.8.1",
        "http-proxy-agent": "^2.1.0",
        "https-proxy-agent": "^2.2.1",
        "lru-cache": "^4.1.2",
        "mississippi": "^3.0.0",
        "node-fetch-npm": "^2.0.2",
        "promise-retry": "^1.1.1",
        "socks-proxy-agent": "^4.0.0",
        "ssri": "^6.0.0"
      },
      "dependencies": {
        "smart-buffer": {
          "version": "4.0.1",
          "resolved": "https://registry.npmjs.org/smart-buffer/-/smart-buffer-4.0.1.tgz",
          "integrity": "sha512-RFqinRVJVcCAL9Uh1oVqE6FZkqsyLiVOYEZ20TqIOjuX7iFVJ+zsbs4RIghnw/pTs7mZvt8ZHhvm1ZUrR4fykg=="
        },
        "socks": {
          "version": "2.2.1",
          "resolved": "https://registry.npmjs.org/socks/-/socks-2.2.1.tgz",
          "integrity": "sha512-0GabKw7n9mI46vcNrVfs0o6XzWzjVa3h6GaSo2UPxtWAROXUWavfJWh1M4PR5tnE0dcnQXZIDFP4yrAysLze/w==",
          "requires": {
            "ip": "^1.1.5",
            "smart-buffer": "^4.0.1"
          }
        },
        "socks-proxy-agent": {
          "version": "4.0.1",
          "resolved": "https://registry.npmjs.org/socks-proxy-agent/-/socks-proxy-agent-4.0.1.tgz",
          "integrity": "sha512-Kezx6/VBguXOsEe5oU3lXYyKMi4+gva72TwJ7pQY5JfqUx2nMk7NXA6z/mpNqIlfQjWYVfeuNvQjexiTaTn6Nw==",
          "requires": {
            "agent-base": "~4.2.0",
            "socks": "~2.2.0"
          }
        }
      }
    },
    "map-cache": {
      "version": "0.2.2",
      "resolved": "https://registry.npmjs.org/map-cache/-/map-cache-0.2.2.tgz",
      "integrity": "sha1-wyq9C9ZSXZsFFkW7TyasXcmKDb8="
    },
    "map-obj": {
      "version": "1.0.1",
      "resolved": "https://registry.npmjs.org/map-obj/-/map-obj-1.0.1.tgz",
      "integrity": "sha1-2TPOuSBdgr3PSIb2dCvcK03qFG0=",
      "dev": true
    },
    "map-visit": {
      "version": "1.0.0",
      "resolved": "https://registry.npmjs.org/map-visit/-/map-visit-1.0.0.tgz",
      "integrity": "sha1-7Nyo8TFE5mDxtb1B8S80edmN+48=",
      "requires": {
        "object-visit": "^1.0.0"
      }
    },
    "marked": {
      "version": "0.5.1",
      "resolved": "https://registry.npmjs.org/marked/-/marked-0.5.1.tgz",
      "integrity": "sha512-iUkBZegCZou4AdwbKTwSW/lNDcz5OuRSl3qdcl31Ia0B2QPG0Jn+tKblh/9/eP9/6+4h27vpoh8wel/vQOV0vw=="
    },
    "marked-terminal": {
      "version": "3.1.1",
      "resolved": "https://registry.npmjs.org/marked-terminal/-/marked-terminal-3.1.1.tgz",
      "integrity": "sha512-7UBFww1rdx0w9HehLMCVYa8/AxXaiDigDfMsJcj82/wgLQG9cj+oiMAVlJpeWD57VFJY2OYY+bKeEVIjIlxi+w==",
      "requires": {
        "cardinal": "^2.1.1",
        "chalk": "^2.4.1",
        "cli-table": "^0.3.1",
        "lodash.assign": "^4.2.0",
        "node-emoji": "^1.4.1"
      },
      "dependencies": {
        "ansi-styles": {
          "version": "3.2.1",
          "resolved": "https://registry.npmjs.org/ansi-styles/-/ansi-styles-3.2.1.tgz",
          "integrity": "sha512-VT0ZI6kZRdTh8YyJw3SMbYm/u+NqfsAxEpWO0Pf9sq8/e94WxxOpPKx9FR1FlyCtOVDNOQ+8ntlqFxiRc+r5qA==",
          "requires": {
            "color-convert": "^1.9.0"
          }
        },
        "chalk": {
          "version": "2.4.1",
          "resolved": "https://registry.npmjs.org/chalk/-/chalk-2.4.1.tgz",
          "integrity": "sha512-ObN6h1v2fTJSmUXoS3nMQ92LbDK9be4TV+6G+omQlGJFdcUX5heKi1LZ1YnRMIgwTLEj3E24bT6tYni50rlCfQ==",
          "requires": {
            "ansi-styles": "^3.2.1",
            "escape-string-regexp": "^1.0.5",
            "supports-color": "^5.3.0"
          }
        },
        "cli-table": {
          "version": "0.3.1",
          "resolved": "https://registry.npmjs.org/cli-table/-/cli-table-0.3.1.tgz",
          "integrity": "sha1-9TsFJmqLGguTSz0IIebi3FkUriM=",
          "requires": {
            "colors": "1.0.3"
          }
        },
        "colors": {
          "version": "1.0.3",
          "resolved": "https://registry.npmjs.org/colors/-/colors-1.0.3.tgz",
          "integrity": "sha1-BDP0TYCWgP3rYO0mDxsMJi6CpAs="
        },
        "supports-color": {
          "version": "5.5.0",
          "resolved": "https://registry.npmjs.org/supports-color/-/supports-color-5.5.0.tgz",
          "integrity": "sha512-QjVjwdXIt408MIiAqCX4oUKsgU2EqAGzs2Ppkm4aQYbjm+ZEWEcW4SfFNTr4uMNZma0ey4f5lgLrkB0aX0QMow==",
          "requires": {
            "has-flag": "^3.0.0"
          }
        }
      }
    },
    "match-stream": {
      "version": "0.0.2",
      "resolved": "https://registry.npmjs.org/match-stream/-/match-stream-0.0.2.tgz",
      "integrity": "sha1-mesFAJOzTf+t5CG5rAtBCpz6F88=",
      "requires": {
        "buffers": "~0.1.1",
        "readable-stream": "~1.0.0"
      },
      "dependencies": {
        "isarray": {
          "version": "0.0.1",
          "resolved": "https://registry.npmjs.org/isarray/-/isarray-0.0.1.tgz",
          "integrity": "sha1-ihis/Kmo9Bd+Cav8YDiTmwXR7t8="
        },
        "readable-stream": {
          "version": "1.0.34",
          "resolved": "http://registry.npmjs.org/readable-stream/-/readable-stream-1.0.34.tgz",
          "integrity": "sha1-Elgg40vIQtLyqq+v5MKRbuMsFXw=",
          "requires": {
            "core-util-is": "~1.0.0",
            "inherits": "~2.0.1",
            "isarray": "0.0.1",
            "string_decoder": "~0.10.x"
          }
        },
        "string_decoder": {
          "version": "0.10.31",
          "resolved": "https://registry.npmjs.org/string_decoder/-/string_decoder-0.10.31.tgz",
          "integrity": "sha1-YuIDvEF2bGwoyfyEMB2rHFMQ+pQ="
        }
      }
    },
    "math-random": {
      "version": "1.0.1",
      "resolved": "https://registry.npmjs.org/math-random/-/math-random-1.0.1.tgz",
      "integrity": "sha1-izqsWIuKZuSXXjzepn97sylgH6w=",
      "dev": true
    },
    "media-typer": {
      "version": "0.3.0",
      "resolved": "https://registry.npmjs.org/media-typer/-/media-typer-0.3.0.tgz",
      "integrity": "sha1-hxDXrwqmJvj/+hzgAWhUUmMlV0g=",
      "dev": true
    },
    "meow": {
      "version": "3.7.0",
      "resolved": "https://registry.npmjs.org/meow/-/meow-3.7.0.tgz",
      "integrity": "sha1-cstmi0JSKCkKu/qFaJJYcwioAfs=",
      "dev": true,
      "requires": {
        "camelcase-keys": "^2.0.0",
        "decamelize": "^1.1.2",
        "loud-rejection": "^1.0.0",
        "map-obj": "^1.0.1",
        "minimist": "^1.1.3",
        "normalize-package-data": "^2.3.4",
        "object-assign": "^4.0.1",
        "read-pkg-up": "^1.0.1",
        "redent": "^1.0.0",
        "trim-newlines": "^1.0.0"
      },
      "dependencies": {
        "minimist": {
          "version": "1.2.0",
          "resolved": "http://registry.npmjs.org/minimist/-/minimist-1.2.0.tgz",
          "integrity": "sha1-o1AIsg9BOD7sH7kU9M1d95omQoQ=",
          "dev": true
        }
      }
    },
    "methods": {
      "version": "1.1.2",
      "resolved": "https://registry.npmjs.org/methods/-/methods-1.1.2.tgz",
      "integrity": "sha1-VSmk1nZUE07cxSZmVoNbD4Ua/O4="
    },
    "micromatch": {
      "version": "3.1.10",
      "resolved": "https://registry.npmjs.org/micromatch/-/micromatch-3.1.10.tgz",
      "integrity": "sha512-MWikgl9n9M3w+bpsY3He8L+w9eF9338xRl8IAO5viDizwSzziFEyUzo2xrrloB64ADbTf8uA8vRqqttDTOmccg==",
      "requires": {
        "arr-diff": "^4.0.0",
        "array-unique": "^0.3.2",
        "braces": "^2.3.1",
        "define-property": "^2.0.2",
        "extend-shallow": "^3.0.2",
        "extglob": "^2.0.4",
        "fragment-cache": "^0.2.1",
        "kind-of": "^6.0.2",
        "nanomatch": "^1.2.9",
        "object.pick": "^1.3.0",
        "regex-not": "^1.0.0",
        "snapdragon": "^0.8.1",
        "to-regex": "^3.0.2"
      }
    },
    "mime": {
      "version": "1.6.0",
      "resolved": "https://registry.npmjs.org/mime/-/mime-1.6.0.tgz",
      "integrity": "sha512-x0Vn8spI+wuJ1O6S7gnbaQg8Pxh4NNHb7KSINmEWKiPE4RKOplvijn+NkmYmmRgP68mc70j2EbeTFRsrswaQeg=="
    },
    "mime-db": {
      "version": "1.36.0",
      "resolved": "https://registry.npmjs.org/mime-db/-/mime-db-1.36.0.tgz",
      "integrity": "sha512-L+xvyD9MkoYMXb1jAmzI/lWYAxAMCPvIBSWur0PZ5nOf5euahRLVqH//FKW9mWp2lkqUgYiXPgkzfMUFi4zVDw=="
    },
    "mime-types": {
      "version": "2.1.20",
      "resolved": "https://registry.npmjs.org/mime-types/-/mime-types-2.1.20.tgz",
      "integrity": "sha512-HrkrPaP9vGuWbLK1B1FfgAkbqNjIuy4eHlIYnFi7kamZyLLrGlo2mpcx0bBmNpKqBtYtAfGbodDddIgddSJC2A==",
      "requires": {
        "mime-db": "~1.36.0"
      }
    },
    "mimic-fn": {
      "version": "1.2.0",
      "resolved": "https://registry.npmjs.org/mimic-fn/-/mimic-fn-1.2.0.tgz",
      "integrity": "sha512-jf84uxzwiuiIVKiOLpfYk7N46TSy8ubTonmneY9vrpHNAnp0QBt2BxWV9dO3/j+BoVAb+a5G6YDPW3M5HOdMWQ=="
    },
    "min-document": {
      "version": "2.19.0",
      "resolved": "https://registry.npmjs.org/min-document/-/min-document-2.19.0.tgz",
      "integrity": "sha1-e9KC4/WELtKVu3SM3Z8f+iyCRoU=",
      "requires": {
        "dom-walk": "^0.1.0"
      }
    },
    "minimatch": {
      "version": "3.0.2",
      "resolved": "https://registry.npmjs.org/minimatch/-/minimatch-3.0.2.tgz",
      "integrity": "sha1-DzmKcwDqRB6cNIyD2Yq4ydv5xAo=",
      "requires": {
        "brace-expansion": "^1.0.0"
      }
    },
    "minimist": {
      "version": "0.0.8",
      "resolved": "http://registry.npmjs.org/minimist/-/minimist-0.0.8.tgz",
      "integrity": "sha1-hX/Kv8M5fSYluCKCYuhqp6ARsF0="
    },
    "minipass": {
      "version": "2.3.4",
      "resolved": "https://registry.npmjs.org/minipass/-/minipass-2.3.4.tgz",
      "integrity": "sha512-mlouk1OHlaUE8Odt1drMtG1bAJA4ZA6B/ehysgV0LUIrDHdKgo1KorZq3pK0b/7Z7LJIQ12MNM6aC+Tn6lUZ5w==",
      "requires": {
        "safe-buffer": "^5.1.2",
        "yallist": "^3.0.0"
      },
      "dependencies": {
        "yallist": {
          "version": "3.0.2",
          "resolved": "https://registry.npmjs.org/yallist/-/yallist-3.0.2.tgz",
          "integrity": "sha1-hFK0u36Dx8GI2AQcGoN8dz1ti7k="
        }
      }
    },
    "minizlib": {
      "version": "1.1.0",
      "resolved": "https://registry.npmjs.org/minizlib/-/minizlib-1.1.0.tgz",
      "integrity": "sha512-4T6Ur/GctZ27nHfpt9THOdRZNgyJ9FZchYO1ceg5S8Q3DNLCKYy44nCZzgCJgcvx2UM8czmqak5BCxJMrq37lA==",
      "requires": {
        "minipass": "^2.2.1"
      }
    },
    "mississippi": {
      "version": "3.0.0",
      "resolved": "https://registry.npmjs.org/mississippi/-/mississippi-3.0.0.tgz",
      "integrity": "sha512-x471SsVjUtBRtcvd4BzKE9kFC+/2TeWgKCgw0bZcw1b9l2X3QX5vCWgF+KaZaYm87Ss//rHnWryupDrgLvmSkA==",
      "requires": {
        "concat-stream": "^1.5.0",
        "duplexify": "^3.4.2",
        "end-of-stream": "^1.1.0",
        "flush-write-stream": "^1.0.0",
        "from2": "^2.1.0",
        "parallel-transform": "^1.1.0",
        "pump": "^3.0.0",
        "pumpify": "^1.3.3",
        "stream-each": "^1.1.0",
        "through2": "^2.0.0"
      }
    },
    "mixin-deep": {
      "version": "1.3.1",
      "resolved": "https://registry.npmjs.org/mixin-deep/-/mixin-deep-1.3.1.tgz",
      "integrity": "sha512-8ZItLHeEgaqEvd5lYBXfm4EZSFCX29Jb9K+lAHhDKzReKBQKj3R+7NOF6tjqYi9t4oI8VUfaWITJQm86wnXGNQ==",
      "requires": {
        "for-in": "^1.0.2",
        "is-extendable": "^1.0.1"
      },
      "dependencies": {
        "is-extendable": {
          "version": "1.0.1",
          "resolved": "https://registry.npmjs.org/is-extendable/-/is-extendable-1.0.1.tgz",
          "integrity": "sha512-arnXMxT1hhoKo9k1LZdmlNyJdDDfy2v0fXjFlmok4+i8ul/6WlbVge9bhM74OpNPQPMGUToDtz+KXa1PneJxOA==",
          "requires": {
            "is-plain-object": "^2.0.4"
          }
        }
      }
    },
    "mkdirp": {
      "version": "0.5.1",
      "resolved": "http://registry.npmjs.org/mkdirp/-/mkdirp-0.5.1.tgz",
      "integrity": "sha1-MAV0OOrGz3+MR2fzhkjWaX11yQM=",
      "requires": {
        "minimist": "0.0.8"
      }
    },
    "mocha": {
      "version": "3.1.2",
      "resolved": "http://registry.npmjs.org/mocha/-/mocha-3.1.2.tgz",
      "integrity": "sha1-Ufk7Qyv34bF1/8Iog8zQvjLbprU=",
      "dev": true,
      "requires": {
        "browser-stdout": "1.3.0",
        "commander": "2.9.0",
        "debug": "2.2.0",
        "diff": "1.4.0",
        "escape-string-regexp": "1.0.5",
        "glob": "7.0.5",
        "growl": "1.9.2",
        "json3": "3.3.2",
        "lodash.create": "3.1.1",
        "mkdirp": "0.5.1",
        "supports-color": "3.1.2"
      },
      "dependencies": {
        "commander": {
          "version": "2.9.0",
          "resolved": "http://registry.npmjs.org/commander/-/commander-2.9.0.tgz",
          "integrity": "sha1-nJkJQXbhIkDLItbFFGCYQA/g99Q=",
          "dev": true,
          "requires": {
            "graceful-readlink": ">= 1.0.0"
          }
        },
        "debug": {
          "version": "2.2.0",
          "resolved": "http://registry.npmjs.org/debug/-/debug-2.2.0.tgz",
          "integrity": "sha1-+HBX6ZWxofauaklgZkE3vFbwOdo=",
          "dev": true,
          "requires": {
            "ms": "0.7.1"
          }
        },
        "glob": {
          "version": "7.0.5",
          "resolved": "https://registry.npmjs.org/glob/-/glob-7.0.5.tgz",
          "integrity": "sha1-tCAqaQmbu00pKnwblbZoK2fr3JU=",
          "dev": true,
          "requires": {
            "fs.realpath": "^1.0.0",
            "inflight": "^1.0.4",
            "inherits": "2",
            "minimatch": "^3.0.2",
            "once": "^1.3.0",
            "path-is-absolute": "^1.0.0"
          }
        },
        "has-flag": {
          "version": "1.0.0",
          "resolved": "https://registry.npmjs.org/has-flag/-/has-flag-1.0.0.tgz",
          "integrity": "sha1-nZ55MWXOAXoA8AQYxD+UKnsdEfo=",
          "dev": true
        },
        "ms": {
          "version": "0.7.1",
          "resolved": "https://registry.npmjs.org/ms/-/ms-0.7.1.tgz",
          "integrity": "sha1-nNE8A62/8ltl7/3nzoZO6VIBcJg=",
          "dev": true
        },
        "supports-color": {
          "version": "3.1.2",
          "resolved": "https://registry.npmjs.org/supports-color/-/supports-color-3.1.2.tgz",
          "integrity": "sha1-cqJiiU2dQIuVbKBf83su2KbiotU=",
          "dev": true,
          "requires": {
            "has-flag": "^1.0.0"
          }
        }
      }
    },
    "move-concurrently": {
      "version": "1.0.1",
      "resolved": "https://registry.npmjs.org/move-concurrently/-/move-concurrently-1.0.1.tgz",
      "integrity": "sha1-viwAX9oy4LKa8fBdfEszIUxwH5I=",
      "requires": {
        "aproba": "^1.1.1",
        "copy-concurrently": "^1.0.0",
        "fs-write-stream-atomic": "^1.0.8",
        "mkdirp": "^0.5.1",
        "rimraf": "^2.5.4",
        "run-queue": "^1.0.3"
      },
      "dependencies": {
        "rimraf": {
          "version": "2.6.2",
          "resolved": "https://registry.npmjs.org/rimraf/-/rimraf-2.6.2.tgz",
          "integrity": "sha512-lreewLK/BlghmxtfH36YYVg1i8IAce4TI7oao75I1g245+6BctqTVQiBP3YUJ9C6DQOXJmkYR9X9fCLtCOJc5w==",
          "requires": {
            "glob": "^7.0.5"
          }
        }
      }
    },
    "ms": {
      "version": "2.0.0",
      "resolved": "https://registry.npmjs.org/ms/-/ms-2.0.0.tgz",
      "integrity": "sha1-VgiurfwAvmwpAd9fmGF4jeDVl8g="
    },
    "mute-stream": {
      "version": "0.0.5",
      "resolved": "https://registry.npmjs.org/mute-stream/-/mute-stream-0.0.5.tgz",
      "integrity": "sha1-j7+rsKmKJT0xhDMfno3rc3L6xsA="
    },
    "nan": {
      "version": "2.11.1",
      "resolved": "https://registry.npmjs.org/nan/-/nan-2.11.1.tgz",
      "integrity": "sha512-iji6k87OSXa0CcrLl9z+ZiYSuR2o+c0bGuNmXdrhTQTakxytAFsC56SArGYoiHlJlFoHSnvmhpceZJaXkVuOtA==",
      "optional": true
    },
    "nanoid": {
      "version": "1.2.6",
      "resolved": "https://registry.npmjs.org/nanoid/-/nanoid-1.2.6.tgz",
      "integrity": "sha512-um9vXiM407BaRbBNa0aKPzFBSD2fDbVmmA9TzCWWlxZvEBzTbixM7ss6GDS4G/cNMYeZSNFx5SzAgWoG1uHU9g=="
    },
    "nanomatch": {
      "version": "1.2.13",
      "resolved": "https://registry.npmjs.org/nanomatch/-/nanomatch-1.2.13.tgz",
      "integrity": "sha512-fpoe2T0RbHwBTBUOftAfBPaDEi06ufaUai0mE6Yn1kacc3SnTErfb/h+X94VXzI64rKFHYImXSvdwGGCmwOqCA==",
      "requires": {
        "arr-diff": "^4.0.0",
        "array-unique": "^0.3.2",
        "define-property": "^2.0.2",
        "extend-shallow": "^3.0.2",
        "fragment-cache": "^0.2.1",
        "is-windows": "^1.0.2",
        "kind-of": "^6.0.2",
        "object.pick": "^1.3.0",
        "regex-not": "^1.0.0",
        "snapdragon": "^0.8.1",
        "to-regex": "^3.0.1"
      }
    },
    "natives": {
      "version": "1.1.6",
      "resolved": "https://registry.npmjs.org/natives/-/natives-1.1.6.tgz",
      "integrity": "sha512-6+TDFewD4yxY14ptjKaS63GVdtKiES1pTPyxn9Jb0rBqPMZ7VcCiooEhPNsr+mqHtMGxa/5c/HhcC4uPEUw/nA=="
    },
    "nativescript-doctor": {
      "version": "1.6.0",
      "resolved": "https://registry.npmjs.org/nativescript-doctor/-/nativescript-doctor-1.6.0.tgz",
      "integrity": "sha512-TOjRseq2LqUVofoWVXsWPuaxZkMJKtvTS+U6mwuDt3X2d7DgHis54mckIdSEIZw9QdeC+Q15lggEeOWIpPON1Q==",
      "requires": {
        "osenv": "0.1.3",
        "semver": "5.5.1",
        "temp": "0.8.3",
        "unzip": "0.1.11",
        "winreg": "1.2.2"
      },
      "dependencies": {
        "semver": {
          "version": "5.5.1",
          "resolved": "https://registry.npmjs.org/semver/-/semver-5.5.1.tgz",
          "integrity": "sha512-PqpAxfrEhlSUWge8dwIp4tZnQ25DIOthpiaHNIthsjEFQD6EvqUKUDM7L8O2rShkFccYo1VjJR0coWfNkCubRw=="
        },
        "winreg": {
          "version": "1.2.2",
          "resolved": "https://registry.npmjs.org/winreg/-/winreg-1.2.2.tgz",
          "integrity": "sha1-hQmvo7ccW70RCm18YkfsZ3NsWY8="
        }
      }
    },
    "nativescript-preview-sdk": {
      "version": "0.3.0",
      "resolved": "https://registry.npmjs.org/nativescript-preview-sdk/-/nativescript-preview-sdk-0.3.0.tgz",
      "integrity": "sha512-HZFT/eT/4HQcZ7Y20zrwpnEXf3OvOSL8o75A+faKBAox34Y/rfGsZQd/flDfJWrNd79OwQXuKSCV8vn9hJD9Ng==",
      "requires": {
        "@types/axios": "0.14.0",
        "@types/pubnub": "4.0.2",
        "@types/shortid": "0.0.29",
        "axios": "0.18.0",
        "btoa": "1.2.1",
        "pubnub": "4.21.2",
        "shortid": "2.2.12",
        "tslint": "5.4.3"
      }
    },
    "natural-compare": {
      "version": "1.4.0",
      "resolved": "https://registry.npmjs.org/natural-compare/-/natural-compare-1.4.0.tgz",
      "integrity": "sha1-Sr6/7tdUHywnrPspvbvRXI1bpPc=",
      "dev": true
    },
    "ncp": {
      "version": "0.5.1",
      "resolved": "http://registry.npmjs.org/ncp/-/ncp-0.5.1.tgz",
      "integrity": "sha1-dDmFMW49tFkoG1hxaehFc1oFQ58=",
      "dev": true
    },
    "netmask": {
      "version": "1.0.6",
      "resolved": "https://registry.npmjs.org/netmask/-/netmask-1.0.6.tgz",
      "integrity": "sha1-ICl+idhvb2QA8lDZ9Pa0wZRfzTU="
    },
    "next-tick": {
      "version": "1.0.0",
      "resolved": "https://registry.npmjs.org/next-tick/-/next-tick-1.0.0.tgz",
      "integrity": "sha1-yobR/ogoFpsBICCOPchCS524NCw=",
      "dev": true
    },
    "nise": {
      "version": "1.4.5",
      "resolved": "https://registry.npmjs.org/nise/-/nise-1.4.5.tgz",
      "integrity": "sha512-OHRVvdxKgwZELf2DTgsJEIA4MOq8XWvpSUzoOXyxJ2mY0mMENWC66+70AShLR2z05B1dzrzWlUQJmJERlOUpZw==",
      "dev": true,
      "requires": {
        "@sinonjs/formatio": "3.0.0",
        "just-extend": "^3.0.0",
        "lolex": "^2.3.2",
        "path-to-regexp": "^1.7.0",
        "text-encoding": "^0.6.4"
      }
    },
    "node-emoji": {
      "version": "1.8.1",
      "resolved": "https://registry.npmjs.org/node-emoji/-/node-emoji-1.8.1.tgz",
      "integrity": "sha512-+ktMAh1Jwas+TnGodfCfjUbJKoANqPaJFN0z0iqh41eqD8dvguNzcitVSBSVK1pidz0AqGbLKcoVuVLRVZ/aVg==",
      "requires": {
        "lodash.toarray": "^4.4.0"
      }
    },
    "node-fetch-npm": {
      "version": "2.0.2",
      "resolved": "https://registry.npmjs.org/node-fetch-npm/-/node-fetch-npm-2.0.2.tgz",
      "integrity": "sha512-nJIxm1QmAj4v3nfCvEeCrYSoVwXyxLnaPBK5W1W5DGEJwjlKuC2VEUycGw5oxk+4zZahRrB84PUJJgEmhFTDFw==",
      "requires": {
        "encoding": "^0.1.11",
        "json-parse-better-errors": "^1.0.0",
        "safe-buffer": "^5.1.1"
      }
    },
    "node-uuid": {
      "version": "1.3.3",
      "resolved": "https://registry.npmjs.org/node-uuid/-/node-uuid-1.3.3.tgz",
      "integrity": "sha1-09tNe1aBDZ5AMjQnZigq8HORcps="
    },
    "nopt": {
      "version": "3.0.6",
      "resolved": "https://registry.npmjs.org/nopt/-/nopt-3.0.6.tgz",
      "integrity": "sha1-xkZdvwirzU2zWTF/eaxopkayj/k=",
      "dev": true,
      "requires": {
        "abbrev": "1"
      }
    },
    "normalize-package-data": {
      "version": "2.4.0",
      "resolved": "https://registry.npmjs.org/normalize-package-data/-/normalize-package-data-2.4.0.tgz",
      "integrity": "sha512-9jjUFbTPfEy3R/ad/2oNbKtW9Hgovl5O1FvFWKkKblNXoN/Oou6+9+KKohPK13Yc3/TyunyWhJp6gvRNR/PPAw==",
      "requires": {
        "hosted-git-info": "^2.1.4",
        "is-builtin-module": "^1.0.0",
        "semver": "2 || 3 || 4 || 5",
        "validate-npm-package-license": "^3.0.1"
      }
    },
    "normalize-path": {
      "version": "2.1.1",
      "resolved": "https://registry.npmjs.org/normalize-path/-/normalize-path-2.1.1.tgz",
      "integrity": "sha1-GrKLVW4Zg2Oowab35vogE3/mrtk=",
      "requires": {
        "remove-trailing-separator": "^1.0.1"
      }
    },
    "npm-bundled": {
      "version": "1.0.5",
      "resolved": "https://registry.npmjs.org/npm-bundled/-/npm-bundled-1.0.5.tgz",
      "integrity": "sha512-m/e6jgWu8/v5niCUKQi9qQl8QdeEduFA96xHDDzFGqly0OOjI7c+60KM/2sppfnUU9JJagf+zs+yGhqSOFj71g=="
    },
    "npm-package-arg": {
      "version": "6.1.0",
      "resolved": "https://registry.npmjs.org/npm-package-arg/-/npm-package-arg-6.1.0.tgz",
      "integrity": "sha512-zYbhP2k9DbJhA0Z3HKUePUgdB1x7MfIfKssC+WLPFMKTBZKpZh5m13PgexJjCq6KW7j17r0jHWcCpxEqnnncSA==",
      "requires": {
        "hosted-git-info": "^2.6.0",
        "osenv": "^0.1.5",
        "semver": "^5.5.0",
        "validate-npm-package-name": "^3.0.0"
      },
      "dependencies": {
        "osenv": {
          "version": "0.1.5",
          "resolved": "https://registry.npmjs.org/osenv/-/osenv-0.1.5.tgz",
          "integrity": "sha512-0CWcCECdMVc2Rw3U5w9ZjqX6ga6ubk1xDVKxtBQPK7wis/0F2r9T6k4ydGYhecl7YUBxBVxhL5oisPsNxAPe2g==",
          "requires": {
            "os-homedir": "^1.0.0",
            "os-tmpdir": "^1.0.0"
          }
        }
      }
    },
    "npm-packlist": {
      "version": "1.1.11",
      "resolved": "https://registry.npmjs.org/npm-packlist/-/npm-packlist-1.1.11.tgz",
      "integrity": "sha512-CxKlZ24urLkJk+9kCm48RTQ7L4hsmgSVzEk0TLGPzzyuFxD7VNgy5Sl24tOLMzQv773a/NeJ1ce1DKeacqffEA==",
      "requires": {
        "ignore-walk": "^3.0.1",
        "npm-bundled": "^1.0.1"
      }
    },
    "npm-pick-manifest": {
      "version": "2.1.0",
      "resolved": "https://registry.npmjs.org/npm-pick-manifest/-/npm-pick-manifest-2.1.0.tgz",
      "integrity": "sha512-q9zLP8cTr8xKPmMZN3naxp1k/NxVFsjxN6uWuO1tiw9gxg7wZWQ/b5UTfzD0ANw2q1lQxdLKTeCCksq+bPSgbQ==",
      "requires": {
        "npm-package-arg": "^6.0.0",
        "semver": "^5.4.1"
      }
    },
    "npm-run-path": {
      "version": "1.0.0",
      "resolved": "https://registry.npmjs.org/npm-run-path/-/npm-run-path-1.0.0.tgz",
      "integrity": "sha1-9cMr9ZX+ga6Sfa7FLoL4sACsPI8=",
      "dev": true,
      "requires": {
        "path-key": "^1.0.0"
      }
    },
    "number-is-nan": {
      "version": "1.0.1",
      "resolved": "https://registry.npmjs.org/number-is-nan/-/number-is-nan-1.0.1.tgz",
      "integrity": "sha1-CXtgK1NCKlIsGvuHkDGDNpQaAR0="
    },
    "oauth-sign": {
      "version": "0.8.2",
      "resolved": "https://registry.npmjs.org/oauth-sign/-/oauth-sign-0.8.2.tgz",
      "integrity": "sha1-Rqarfwrq2N6unsBWV4C31O/rnUM="
    },
    "object-assign": {
      "version": "4.1.1",
      "resolved": "https://registry.npmjs.org/object-assign/-/object-assign-4.1.1.tgz",
      "integrity": "sha1-IQmtx5ZYh8/AXLvUQsrIv7s2CGM="
    },
    "object-copy": {
      "version": "0.1.0",
      "resolved": "https://registry.npmjs.org/object-copy/-/object-copy-0.1.0.tgz",
      "integrity": "sha1-fn2Fi3gb18mRpBupde04EnVOmYw=",
      "requires": {
        "copy-descriptor": "^0.1.0",
        "define-property": "^0.2.5",
        "kind-of": "^3.0.3"
      },
      "dependencies": {
        "define-property": {
          "version": "0.2.5",
          "resolved": "https://registry.npmjs.org/define-property/-/define-property-0.2.5.tgz",
          "integrity": "sha1-w1se+RjsPJkPmlvFe+BKrOxcgRY=",
          "requires": {
            "is-descriptor": "^0.1.0"
          }
        },
        "kind-of": {
          "version": "3.2.2",
          "resolved": "https://registry.npmjs.org/kind-of/-/kind-of-3.2.2.tgz",
          "integrity": "sha1-MeohpzS6ubuw8yRm2JOupR5KPGQ=",
          "requires": {
            "is-buffer": "^1.1.5"
          }
        }
      }
    },
    "object-visit": {
      "version": "1.0.1",
      "resolved": "https://registry.npmjs.org/object-visit/-/object-visit-1.0.1.tgz",
      "integrity": "sha1-95xEk68MU3e1n+OdOV5BBC3QRbs=",
      "requires": {
        "isobject": "^3.0.0"
      }
    },
    "object.omit": {
      "version": "2.0.1",
      "resolved": "https://registry.npmjs.org/object.omit/-/object.omit-2.0.1.tgz",
      "integrity": "sha1-Gpx0SCnznbuFjHbKNXmuKlTr0fo=",
      "dev": true,
      "requires": {
        "for-own": "^0.1.4",
        "is-extendable": "^0.1.1"
      }
    },
    "object.pick": {
      "version": "1.3.0",
      "resolved": "https://registry.npmjs.org/object.pick/-/object.pick-1.3.0.tgz",
      "integrity": "sha1-h6EKxMFpS9Lhy/U1kaZhQftd10c=",
      "requires": {
        "isobject": "^3.0.1"
      }
    },
    "on-finished": {
      "version": "2.3.0",
      "resolved": "https://registry.npmjs.org/on-finished/-/on-finished-2.3.0.tgz",
      "integrity": "sha1-IPEzZIGwg811M3mSoWlxqi2QaUc=",
      "dev": true,
      "requires": {
        "ee-first": "1.1.1"
      }
    },
    "once": {
      "version": "1.4.0",
      "resolved": "https://registry.npmjs.org/once/-/once-1.4.0.tgz",
      "integrity": "sha1-WDsap3WWHUsROsF9nFC6753Xa9E=",
      "requires": {
        "wrappy": "1"
      }
    },
    "onetime": {
      "version": "2.0.1",
      "resolved": "https://registry.npmjs.org/onetime/-/onetime-2.0.1.tgz",
      "integrity": "sha1-BnQoIw/WdEOyeUsiu6UotoZ5YtQ=",
      "requires": {
        "mimic-fn": "^1.0.0"
      }
    },
    "open": {
      "version": "0.0.5",
      "resolved": "https://registry.npmjs.org/open/-/open-0.0.5.tgz",
      "integrity": "sha1-QsPhjslUZra/DcQvOilFw/DK2Pw="
    },
    "optimist": {
      "version": "0.6.1",
      "resolved": "https://registry.npmjs.org/optimist/-/optimist-0.6.1.tgz",
      "integrity": "sha1-2j6nRob6IaGaERwybpDrFaAZZoY=",
      "dev": true,
      "requires": {
        "minimist": "~0.0.1",
        "wordwrap": "~0.0.2"
      },
      "dependencies": {
        "wordwrap": {
          "version": "0.0.3",
          "resolved": "https://registry.npmjs.org/wordwrap/-/wordwrap-0.0.3.tgz",
          "integrity": "sha1-o9XabNXAvAAI03I0u68b7WMFkQc=",
          "dev": true
        }
      }
    },
    "optionator": {
      "version": "0.8.2",
      "resolved": "https://registry.npmjs.org/optionator/-/optionator-0.8.2.tgz",
      "integrity": "sha1-NkxeQJ0/TWMB1sC0wFu6UBgK62Q=",
      "requires": {
        "deep-is": "~0.1.3",
        "fast-levenshtein": "~2.0.4",
        "levn": "~0.3.0",
        "prelude-ls": "~1.1.2",
        "type-check": "~0.3.2",
        "wordwrap": "~1.0.0"
      }
    },
    "ora": {
      "version": "2.0.0",
      "resolved": "http://registry.npmjs.org/ora/-/ora-2.0.0.tgz",
      "integrity": "sha512-g+IR0nMUXq1k4nE3gkENbN4wkF0XsVZFyxznTF6CdmwQ9qeTGONGpSR9LM5//1l0TVvJoJF3MkMtJp6slUsWFg==",
      "requires": {
        "chalk": "^2.3.1",
        "cli-cursor": "^2.1.0",
        "cli-spinners": "^1.1.0",
        "log-symbols": "^2.2.0",
        "strip-ansi": "^4.0.0",
        "wcwidth": "^1.0.1"
      },
      "dependencies": {
        "ansi-regex": {
          "version": "3.0.0",
          "resolved": "https://registry.npmjs.org/ansi-regex/-/ansi-regex-3.0.0.tgz",
          "integrity": "sha1-7QMXwyIGT3lGbAKWa922Bas32Zg="
        },
        "ansi-styles": {
          "version": "3.2.1",
          "resolved": "https://registry.npmjs.org/ansi-styles/-/ansi-styles-3.2.1.tgz",
          "integrity": "sha512-VT0ZI6kZRdTh8YyJw3SMbYm/u+NqfsAxEpWO0Pf9sq8/e94WxxOpPKx9FR1FlyCtOVDNOQ+8ntlqFxiRc+r5qA==",
          "requires": {
            "color-convert": "^1.9.0"
          }
        },
        "chalk": {
          "version": "2.4.1",
          "resolved": "https://registry.npmjs.org/chalk/-/chalk-2.4.1.tgz",
          "integrity": "sha512-ObN6h1v2fTJSmUXoS3nMQ92LbDK9be4TV+6G+omQlGJFdcUX5heKi1LZ1YnRMIgwTLEj3E24bT6tYni50rlCfQ==",
          "requires": {
            "ansi-styles": "^3.2.1",
            "escape-string-regexp": "^1.0.5",
            "supports-color": "^5.3.0"
          }
        },
        "strip-ansi": {
          "version": "4.0.0",
          "resolved": "https://registry.npmjs.org/strip-ansi/-/strip-ansi-4.0.0.tgz",
          "integrity": "sha1-qEeQIusaw2iocTibY1JixQXuNo8=",
          "requires": {
            "ansi-regex": "^3.0.0"
          }
        },
        "supports-color": {
          "version": "5.5.0",
          "resolved": "https://registry.npmjs.org/supports-color/-/supports-color-5.5.0.tgz",
          "integrity": "sha512-QjVjwdXIt408MIiAqCX4oUKsgU2EqAGzs2Ppkm4aQYbjm+ZEWEcW4SfFNTr4uMNZma0ey4f5lgLrkB0aX0QMow==",
          "requires": {
            "has-flag": "^3.0.0"
          }
        }
      }
    },
    "os-homedir": {
      "version": "1.0.2",
      "resolved": "https://registry.npmjs.org/os-homedir/-/os-homedir-1.0.2.tgz",
      "integrity": "sha1-/7xJiDNuDoM94MFox+8VISGqf7M="
    },
    "os-locale": {
      "version": "1.4.0",
      "resolved": "http://registry.npmjs.org/os-locale/-/os-locale-1.4.0.tgz",
      "integrity": "sha1-IPnxeuKe00XoveWDsT0gCYA8FNk=",
      "requires": {
        "lcid": "^1.0.0"
      }
    },
    "os-tmpdir": {
      "version": "1.0.2",
      "resolved": "https://registry.npmjs.org/os-tmpdir/-/os-tmpdir-1.0.2.tgz",
      "integrity": "sha1-u+Z0BseaqFxc/sdm/lc0VV36EnQ="
    },
    "osenv": {
      "version": "0.1.3",
      "resolved": "https://registry.npmjs.org/osenv/-/osenv-0.1.3.tgz",
      "integrity": "sha1-g88FxtZFj8TVrGNi6jJdkvJ1Qhc=",
      "requires": {
        "os-homedir": "^1.0.0",
        "os-tmpdir": "^1.0.0"
      }
    },
    "over": {
      "version": "0.0.5",
      "resolved": "https://registry.npmjs.org/over/-/over-0.0.5.tgz",
      "integrity": "sha1-8phS5w/X4l82DgE6jsRMgq7bVwg="
    },
    "pac-proxy-agent": {
      "version": "2.0.2",
      "resolved": "https://registry.npmjs.org/pac-proxy-agent/-/pac-proxy-agent-2.0.2.tgz",
      "integrity": "sha512-cDNAN1Ehjbf5EHkNY5qnRhGPUCp6SnpyVof5fRzN800QV1Y2OkzbH9rmjZkbBRa8igof903yOnjIl6z0SlAhxA==",
      "requires": {
        "agent-base": "^4.2.0",
        "debug": "^3.1.0",
        "get-uri": "^2.0.0",
        "http-proxy-agent": "^2.1.0",
        "https-proxy-agent": "^2.2.1",
        "pac-resolver": "^3.0.0",
        "raw-body": "^2.2.0",
        "socks-proxy-agent": "^3.0.0"
      },
      "dependencies": {
        "debug": {
          "version": "3.2.5",
          "resolved": "https://registry.npmjs.org/debug/-/debug-3.2.5.tgz",
          "integrity": "sha512-D61LaDQPQkxJ5AUM2mbSJRbPkNs/TmdmOeLAi1hgDkpDfIfetSrjmWhccwtuResSwMbACjx/xXQofvM9CE/aeg==",
          "requires": {
            "ms": "^2.1.1"
          }
        },
        "ms": {
          "version": "2.1.1",
          "resolved": "https://registry.npmjs.org/ms/-/ms-2.1.1.tgz",
          "integrity": "sha512-tgp+dl5cGk28utYktBsrFqA7HKgrhgPsg6Z/EfhWI4gl1Hwq8B/GmY/0oXZ6nF8hDVesS/FpnYaD/kOWhYQvyg=="
        }
      }
    },
    "pac-resolver": {
      "version": "3.0.0",
      "resolved": "https://registry.npmjs.org/pac-resolver/-/pac-resolver-3.0.0.tgz",
      "integrity": "sha512-tcc38bsjuE3XZ5+4vP96OfhOugrX+JcnpUbhfuc4LuXBLQhoTthOstZeoQJBDnQUDYzYmdImKsbz0xSl1/9qeA==",
      "requires": {
        "co": "^4.6.0",
        "degenerator": "^1.0.4",
        "ip": "^1.1.5",
        "netmask": "^1.0.6",
        "thunkify": "^2.1.2"
      }
    },
    "pacote": {
      "version": "8.1.6",
      "resolved": "https://registry.npmjs.org/pacote/-/pacote-8.1.6.tgz",
      "integrity": "sha512-wTOOfpaAQNEQNtPEx92x9Y9kRWVu45v583XT8x2oEV2xRB74+xdqMZIeGW4uFvAyZdmSBtye+wKdyyLaT8pcmw==",
      "requires": {
        "bluebird": "^3.5.1",
        "cacache": "^11.0.2",
        "get-stream": "^3.0.0",
        "glob": "^7.1.2",
        "lru-cache": "^4.1.3",
        "make-fetch-happen": "^4.0.1",
        "minimatch": "^3.0.4",
        "minipass": "^2.3.3",
        "mississippi": "^3.0.0",
        "mkdirp": "^0.5.1",
        "normalize-package-data": "^2.4.0",
        "npm-package-arg": "^6.1.0",
        "npm-packlist": "^1.1.10",
        "npm-pick-manifest": "^2.1.0",
        "osenv": "^0.1.5",
        "promise-inflight": "^1.0.1",
        "promise-retry": "^1.1.1",
        "protoduck": "^5.0.0",
        "rimraf": "^2.6.2",
        "safe-buffer": "^5.1.2",
        "semver": "^5.5.0",
        "ssri": "^6.0.0",
        "tar": "^4.4.3",
        "unique-filename": "^1.1.0",
        "which": "^1.3.0"
      },
      "dependencies": {
        "minimatch": {
          "version": "3.0.4",
          "resolved": "https://registry.npmjs.org/minimatch/-/minimatch-3.0.4.tgz",
          "integrity": "sha512-yJHVQEhyqPLUTgt9B83PXu6W3rx4MvvHvSUvToogpwoGDOUQ+yDrR0HRot+yOCdCO7u4hX3pWft6kWBBcqh0UA==",
          "requires": {
            "brace-expansion": "^1.1.7"
          }
        },
        "osenv": {
          "version": "0.1.5",
          "resolved": "https://registry.npmjs.org/osenv/-/osenv-0.1.5.tgz",
          "integrity": "sha512-0CWcCECdMVc2Rw3U5w9ZjqX6ga6ubk1xDVKxtBQPK7wis/0F2r9T6k4ydGYhecl7YUBxBVxhL5oisPsNxAPe2g==",
          "requires": {
            "os-homedir": "^1.0.0",
            "os-tmpdir": "^1.0.0"
          }
        },
        "rimraf": {
          "version": "2.6.2",
          "resolved": "https://registry.npmjs.org/rimraf/-/rimraf-2.6.2.tgz",
          "integrity": "sha512-lreewLK/BlghmxtfH36YYVg1i8IAce4TI7oao75I1g245+6BctqTVQiBP3YUJ9C6DQOXJmkYR9X9fCLtCOJc5w==",
          "requires": {
            "glob": "^7.0.5"
          }
        }
      }
    },
    "pako": {
      "version": "1.0.6",
      "resolved": "https://registry.npmjs.org/pako/-/pako-1.0.6.tgz",
      "integrity": "sha512-lQe48YPsMJAig+yngZ87Lus+NF+3mtu7DVOBu6b/gHO1YpKwIj5AWjZ/TOS7i46HD/UixzWb1zeWDZfGZ3iYcg=="
    },
    "parallel-transform": {
      "version": "1.1.0",
      "resolved": "https://registry.npmjs.org/parallel-transform/-/parallel-transform-1.1.0.tgz",
      "integrity": "sha1-1BDwZbBdojCB/NEPKIVMKb2jOwY=",
      "requires": {
        "cyclist": "~0.2.2",
        "inherits": "^2.0.3",
        "readable-stream": "^2.1.5"
      }
    },
    "parse-bmfont-ascii": {
      "version": "1.0.6",
      "resolved": "https://registry.npmjs.org/parse-bmfont-ascii/-/parse-bmfont-ascii-1.0.6.tgz",
      "integrity": "sha1-Eaw8P/WPfCAgqyJ2kHkQjU36AoU="
    },
    "parse-bmfont-binary": {
      "version": "1.0.6",
      "resolved": "https://registry.npmjs.org/parse-bmfont-binary/-/parse-bmfont-binary-1.0.6.tgz",
      "integrity": "sha1-0Di0dtPp3Z2x4RoLDlOiJ5K2kAY="
    },
    "parse-bmfont-xml": {
      "version": "1.1.4",
      "resolved": "https://registry.npmjs.org/parse-bmfont-xml/-/parse-bmfont-xml-1.1.4.tgz",
      "integrity": "sha512-bjnliEOmGv3y1aMEfREMBJ9tfL3WR0i0CKPj61DnSLaoxWR3nLrsQrEbCId/8rF4NyRF0cCqisSVXyQYWM+mCQ==",
      "requires": {
        "xml-parse-from-string": "^1.0.0",
        "xml2js": "^0.4.5"
      }
    },
    "parse-glob": {
      "version": "3.0.4",
      "resolved": "https://registry.npmjs.org/parse-glob/-/parse-glob-3.0.4.tgz",
      "integrity": "sha1-ssN2z7EfNVE7rdFz7wu246OIORw=",
      "dev": true,
      "requires": {
        "glob-base": "^0.3.0",
        "is-dotfile": "^1.0.0",
        "is-extglob": "^1.0.0",
        "is-glob": "^2.0.0"
      },
      "dependencies": {
        "is-extglob": {
          "version": "1.0.0",
          "resolved": "https://registry.npmjs.org/is-extglob/-/is-extglob-1.0.0.tgz",
          "integrity": "sha1-rEaBd8SUNAWgkvyPKXYMb/xiBsA=",
          "dev": true
        },
        "is-glob": {
          "version": "2.0.1",
          "resolved": "https://registry.npmjs.org/is-glob/-/is-glob-2.0.1.tgz",
          "integrity": "sha1-0Jb5JqPe1WAPP9/ZEZjLCIjC2GM=",
          "dev": true,
          "requires": {
            "is-extglob": "^1.0.0"
          }
        }
      }
    },
    "parse-headers": {
      "version": "2.0.1",
      "resolved": "https://registry.npmjs.org/parse-headers/-/parse-headers-2.0.1.tgz",
      "integrity": "sha1-aug6eqJanZtwCswoaYzR8e1+lTY=",
      "requires": {
        "for-each": "^0.3.2",
        "trim": "0.0.1"
      }
    },
    "parse-json": {
      "version": "2.2.0",
      "resolved": "https://registry.npmjs.org/parse-json/-/parse-json-2.2.0.tgz",
      "integrity": "sha1-9ID0BDTvgHQfhGkJn43qGPVaTck=",
      "requires": {
        "error-ex": "^1.2.0"
      }
    },
    "parseurl": {
      "version": "1.3.2",
      "resolved": "https://registry.npmjs.org/parseurl/-/parseurl-1.3.2.tgz",
      "integrity": "sha1-/CidTtiZMRlGDBViUyYs3I3mW/M=",
      "dev": true
    },
    "pascalcase": {
      "version": "0.1.1",
      "resolved": "https://registry.npmjs.org/pascalcase/-/pascalcase-0.1.1.tgz",
      "integrity": "sha1-s2PlXoAGym/iF4TS2yK9FdeRfxQ="
    },
    "path-dirname": {
      "version": "1.0.2",
      "resolved": "https://registry.npmjs.org/path-dirname/-/path-dirname-1.0.2.tgz",
      "integrity": "sha1-zDPSTVJeCZpTiMAzbG4yuRYGCeA="
    },
    "path-exists": {
      "version": "2.1.0",
      "resolved": "https://registry.npmjs.org/path-exists/-/path-exists-2.1.0.tgz",
      "integrity": "sha1-D+tsZPD8UY2adU3V77YscCJ2H0s=",
      "requires": {
        "pinkie-promise": "^2.0.0"
      }
    },
    "path-is-absolute": {
      "version": "1.0.1",
      "resolved": "https://registry.npmjs.org/path-is-absolute/-/path-is-absolute-1.0.1.tgz",
      "integrity": "sha1-F0uSaHNVNP+8es5r9TpanhtcX18="
    },
    "path-is-inside": {
      "version": "1.0.2",
      "resolved": "https://registry.npmjs.org/path-is-inside/-/path-is-inside-1.0.2.tgz",
      "integrity": "sha1-NlQX3t5EQw0cEa9hAn+s8HS9/FM=",
      "dev": true
    },
    "path-key": {
      "version": "1.0.0",
      "resolved": "https://registry.npmjs.org/path-key/-/path-key-1.0.0.tgz",
      "integrity": "sha1-XVPVeAGWRsDWiADbThRua9wqx68=",
      "dev": true
    },
    "path-parse": {
      "version": "1.0.6",
      "resolved": "https://registry.npmjs.org/path-parse/-/path-parse-1.0.6.tgz",
      "integrity": "sha512-GSmOT2EbHrINBf9SR7CDELwlJ8AENk3Qn7OikK4nFYAu3Ote2+JYNVvkpAEQm3/TLNEJFD/xZJjzyxg3KBWOzw=="
    },
    "path-to-regexp": {
      "version": "1.7.0",
      "resolved": "https://registry.npmjs.org/path-to-regexp/-/path-to-regexp-1.7.0.tgz",
      "integrity": "sha1-Wf3g9DW62suhA6hOnTvGTpa5k30=",
      "dev": true,
      "requires": {
        "isarray": "0.0.1"
      },
      "dependencies": {
        "isarray": {
          "version": "0.0.1",
          "resolved": "https://registry.npmjs.org/isarray/-/isarray-0.0.1.tgz",
          "integrity": "sha1-ihis/Kmo9Bd+Cav8YDiTmwXR7t8=",
          "dev": true
        }
      }
    },
    "path-type": {
      "version": "1.1.0",
      "resolved": "https://registry.npmjs.org/path-type/-/path-type-1.1.0.tgz",
      "integrity": "sha1-WcRPfuSR2nBNpBXaWkBwuk+P5EE=",
      "requires": {
        "graceful-fs": "^4.1.2",
        "pify": "^2.0.0",
        "pinkie-promise": "^2.0.0"
      }
    },
    "pathval": {
      "version": "1.1.0",
      "resolved": "https://registry.npmjs.org/pathval/-/pathval-1.1.0.tgz",
      "integrity": "sha1-uULm1L3mUwBe9rcTYd74cn0GReA=",
      "dev": true
    },
    "pbxproj-dom": {
      "version": "1.0.11",
      "resolved": "https://registry.npmjs.org/pbxproj-dom/-/pbxproj-dom-1.0.11.tgz",
      "integrity": "sha1-MTbG1tphwkOW8Byvr5xBJGaPTAU="
    },
    "pegjs": {
      "version": "0.6.2",
      "resolved": "http://registry.npmjs.org/pegjs/-/pegjs-0.6.2.tgz",
      "integrity": "sha1-dGUfioAORE22iOTuro7bZWN6F6U="
    },
    "performance-now": {
      "version": "2.1.0",
      "resolved": "https://registry.npmjs.org/performance-now/-/performance-now-2.1.0.tgz",
      "integrity": "sha1-Ywn04OX6kT7BxpMHrjZLSzd8nns="
    },
    "phin": {
      "version": "2.9.2",
      "resolved": "https://registry.npmjs.org/phin/-/phin-2.9.2.tgz",
      "integrity": "sha512-j+UOz1qs+k8NlBRws2IF+Qd+YsVKcqIjvYPBEP9IpmhyvLvyN6GTuqsGbsqH3fIgHufqVqLQSttidIgshkgT7w=="
    },
    "pify": {
      "version": "2.3.0",
      "resolved": "https://registry.npmjs.org/pify/-/pify-2.3.0.tgz",
      "integrity": "sha1-7RQaasBDqEnqWISY59yosVMw6Qw="
    },
    "pinkie": {
      "version": "2.0.4",
      "resolved": "https://registry.npmjs.org/pinkie/-/pinkie-2.0.4.tgz",
      "integrity": "sha1-clVrgM+g1IqXToDnckjoDtT3+HA="
    },
    "pinkie-promise": {
      "version": "2.0.1",
      "resolved": "https://registry.npmjs.org/pinkie-promise/-/pinkie-promise-2.0.1.tgz",
      "integrity": "sha1-ITXW36ejWMBprJsXh3YogihFD/o=",
      "requires": {
        "pinkie": "^2.0.0"
      }
    },
    "pixelmatch": {
      "version": "4.0.2",
      "resolved": "https://registry.npmjs.org/pixelmatch/-/pixelmatch-4.0.2.tgz",
      "integrity": "sha1-j0fc7FARtHe2fbA8JDvB8wheiFQ=",
      "requires": {
        "pngjs": "^3.0.0"
      }
    },
    "pkg-conf": {
      "version": "1.1.3",
      "resolved": "https://registry.npmjs.org/pkg-conf/-/pkg-conf-1.1.3.tgz",
      "integrity": "sha1-N45W1v0T6Iv7b0ol33qD+qvduls=",
      "requires": {
        "find-up": "^1.0.0",
        "load-json-file": "^1.1.0",
        "object-assign": "^4.0.1",
        "symbol": "^0.2.1"
      }
    },
    "plist": {
      "version": "1.1.0",
      "resolved": "https://registry.npmjs.org/plist/-/plist-1.1.0.tgz",
      "integrity": "sha1-/2cIWQyXzEOOe8Rd5SUb1yXz+J0=",
      "requires": {
        "base64-js": "0.0.6",
        "util-deprecate": "1.0.0",
        "xmlbuilder": "2.2.1",
        "xmldom": "0.1.x"
      },
      "dependencies": {
        "base64-js": {
          "version": "0.0.6",
          "resolved": "https://registry.npmjs.org/base64-js/-/base64-js-0.0.6.tgz",
          "integrity": "sha1-e4WfefC7vVWGe6Z6f6s5fiSiCUc="
        },
        "util-deprecate": {
          "version": "1.0.0",
          "resolved": "https://registry.npmjs.org/util-deprecate/-/util-deprecate-1.0.0.tgz",
          "integrity": "sha1-MAevASwUDq4m3gVXbsInhcrDq/I="
        },
        "xmlbuilder": {
          "version": "2.2.1",
          "resolved": "https://registry.npmjs.org/xmlbuilder/-/xmlbuilder-2.2.1.tgz",
          "integrity": "sha1-kyZDDxMNh0NdTECGZDqikm4QWjI=",
          "requires": {
            "lodash-node": "~2.4.1"
          }
        }
      }
    },
    "plist-merge-patch": {
      "version": "0.1.1",
      "resolved": "https://registry.npmjs.org/plist-merge-patch/-/plist-merge-patch-0.1.1.tgz",
      "integrity": "sha1-1xceGwXAh+W6BpN1QK385QQot/w=",
      "requires": {
        "lodash": "4.17.4",
        "plist": "2.1.0"
      },
      "dependencies": {
        "lodash": {
          "version": "4.17.4",
          "resolved": "http://registry.npmjs.org/lodash/-/lodash-4.17.4.tgz",
          "integrity": "sha1-eCA6TRwyiuHYbcpkYONptX9AVa4="
        },
        "plist": {
          "version": "2.1.0",
          "resolved": "https://registry.npmjs.org/plist/-/plist-2.1.0.tgz",
          "integrity": "sha1-V8zbeggh3yGDEhejytVOPhRqECU=",
          "requires": {
            "base64-js": "1.2.0",
            "xmlbuilder": "8.2.2",
            "xmldom": "0.1.x"
          }
        }
      }
    },
    "pluralize": {
      "version": "1.2.1",
      "resolved": "https://registry.npmjs.org/pluralize/-/pluralize-1.2.1.tgz",
      "integrity": "sha1-0aIUg/0iu0HlihL6NCGCMUCJfEU=",
      "dev": true
    },
    "pngjs": {
      "version": "3.3.3",
      "resolved": "https://registry.npmjs.org/pngjs/-/pngjs-3.3.3.tgz",
      "integrity": "sha512-1n3Z4p3IOxArEs1VRXnZ/RXdfEniAUS9jb68g58FIXMNkPJeZd+Qh4Uq7/e0LVxAQGos1eIUrqrt4FpjdnEd+Q=="
    },
    "posix-character-classes": {
      "version": "0.1.1",
      "resolved": "https://registry.npmjs.org/posix-character-classes/-/posix-character-classes-0.1.1.tgz",
      "integrity": "sha1-AerA/jta9xoqbAL+q7jB/vfgDqs="
    },
    "prelude-ls": {
      "version": "1.1.2",
      "resolved": "https://registry.npmjs.org/prelude-ls/-/prelude-ls-1.1.2.tgz",
      "integrity": "sha1-IZMqVJ9eUv/ZqCf1cOBL5iqX2lQ="
    },
    "preserve": {
      "version": "0.2.0",
      "resolved": "https://registry.npmjs.org/preserve/-/preserve-0.2.0.tgz",
      "integrity": "sha1-gV7R9uvGWSb4ZbMQwHE7yzMVzks=",
      "dev": true
    },
    "process": {
      "version": "0.5.2",
      "resolved": "https://registry.npmjs.org/process/-/process-0.5.2.tgz",
      "integrity": "sha1-FjjYqONML0QKkduVq5rrZ3/Bhc8="
    },
    "process-nextick-args": {
      "version": "2.0.0",
      "resolved": "https://registry.npmjs.org/process-nextick-args/-/process-nextick-args-2.0.0.tgz",
      "integrity": "sha512-MtEC1TqN0EU5nephaJ4rAtThHtC86dNN9qCuEhtshvpVBkAW5ZO7BASN9REnF9eoXGcRub+pFuKEpOHE+HbEMw=="
    },
    "progress": {
      "version": "1.1.8",
      "resolved": "https://registry.npmjs.org/progress/-/progress-1.1.8.tgz",
      "integrity": "sha1-4mDHj2Fhzdmw5WzD4Khd4Xx6V74=",
      "dev": true
    },
    "promise-inflight": {
      "version": "1.0.1",
      "resolved": "https://registry.npmjs.org/promise-inflight/-/promise-inflight-1.0.1.tgz",
      "integrity": "sha1-mEcocL8igTL8vdhoEputEsPAKeM="
    },
    "promise-retry": {
      "version": "1.1.1",
      "resolved": "https://registry.npmjs.org/promise-retry/-/promise-retry-1.1.1.tgz",
      "integrity": "sha1-ZznpaOMFHaIM5kl/srUPaRHfPW0=",
      "requires": {
        "err-code": "^1.0.0",
        "retry": "^0.10.0"
      }
    },
    "protoduck": {
      "version": "5.0.0",
      "resolved": "https://registry.npmjs.org/protoduck/-/protoduck-5.0.0.tgz",
      "integrity": "sha512-agsGWD8/RZrS4ga6v82Fxb0RHIS2RZnbsSue6A9/MBRhB/jcqOANAMNrqM9900b8duj+Gx+T/JMy5IowDoO/hQ==",
      "requires": {
        "genfun": "^4.0.1"
      }
    },
    "proxy-agent": {
      "version": "2.3.1",
      "resolved": "http://registry.npmjs.org/proxy-agent/-/proxy-agent-2.3.1.tgz",
      "integrity": "sha512-CNKuhC1jVtm8KJYFTS2ZRO71VCBx3QSA92So/e6NrY6GoJonkx3Irnk4047EsCcswczwqAekRj3s8qLRGahSKg==",
      "requires": {
        "agent-base": "^4.2.0",
        "debug": "^3.1.0",
        "http-proxy-agent": "^2.1.0",
        "https-proxy-agent": "^2.2.1",
        "lru-cache": "^4.1.2",
        "pac-proxy-agent": "^2.0.1",
        "proxy-from-env": "^1.0.0",
        "socks-proxy-agent": "^3.0.0"
      },
      "dependencies": {
        "debug": {
          "version": "3.2.5",
          "resolved": "https://registry.npmjs.org/debug/-/debug-3.2.5.tgz",
          "integrity": "sha512-D61LaDQPQkxJ5AUM2mbSJRbPkNs/TmdmOeLAi1hgDkpDfIfetSrjmWhccwtuResSwMbACjx/xXQofvM9CE/aeg==",
          "requires": {
            "ms": "^2.1.1"
          }
        },
        "ms": {
          "version": "2.1.1",
          "resolved": "https://registry.npmjs.org/ms/-/ms-2.1.1.tgz",
          "integrity": "sha512-tgp+dl5cGk28utYktBsrFqA7HKgrhgPsg6Z/EfhWI4gl1Hwq8B/GmY/0oXZ6nF8hDVesS/FpnYaD/kOWhYQvyg=="
        }
      }
    },
    "proxy-from-env": {
      "version": "1.0.0",
      "resolved": "https://registry.npmjs.org/proxy-from-env/-/proxy-from-env-1.0.0.tgz",
      "integrity": "sha1-M8UDmPcOp+uW0h97gXYwpVeRx+4="
    },
    "proxy-lib": {
      "version": "0.4.0",
      "resolved": "https://registry.npmjs.org/proxy-lib/-/proxy-lib-0.4.0.tgz",
      "integrity": "sha512-oUDDpf0NTtKPyXjBNUcKzwZhA9GjEdu8Z47GsxGv5rZvKyCqsSrHurJtlL1yp7uVzA2NOmxd4aX7qmB1ZOdCwQ==",
      "requires": {
        "osenv": "0.1.4"
      },
      "dependencies": {
        "osenv": {
          "version": "0.1.4",
          "resolved": "https://registry.npmjs.org/osenv/-/osenv-0.1.4.tgz",
          "integrity": "sha1-Qv5tWVPfBsgGS+bxdsPQWqqjRkQ=",
          "requires": {
            "os-homedir": "^1.0.0",
            "os-tmpdir": "^1.0.0"
          }
        }
      }
    },
    "pseudomap": {
      "version": "1.0.2",
      "resolved": "https://registry.npmjs.org/pseudomap/-/pseudomap-1.0.2.tgz",
      "integrity": "sha1-8FKijacOYYkX7wqKw0wa5aaChrM="
    },
    "pubnub": {
      "version": "4.21.2",
      "resolved": "https://registry.npmjs.org/pubnub/-/pubnub-4.21.2.tgz",
      "integrity": "sha512-yDDkqrvhFrBYFZsI4EL0Atnilo00OrRR+hCw86iTlkinMMxQbZhdn5yePrSc3GUs62kn3xDC6b73zaIKUYwWFg==",
      "requires": {
        "agentkeepalive": "^3.1.0",
        "lil-uuid": "^0.1.1",
        "superagent": "^3.8.1",
        "superagent-proxy": "^1.0.2"
      }
    },
    "pullstream": {
      "version": "0.4.1",
      "resolved": "https://registry.npmjs.org/pullstream/-/pullstream-0.4.1.tgz",
      "integrity": "sha1-1vs79a7Wl+gxFQ6xACwlo/iuExQ=",
      "requires": {
        "over": ">= 0.0.5 < 1",
        "readable-stream": "~1.0.31",
        "setimmediate": ">= 1.0.2 < 2",
        "slice-stream": ">= 1.0.0 < 2"
      },
      "dependencies": {
        "isarray": {
          "version": "0.0.1",
          "resolved": "https://registry.npmjs.org/isarray/-/isarray-0.0.1.tgz",
          "integrity": "sha1-ihis/Kmo9Bd+Cav8YDiTmwXR7t8="
        },
        "readable-stream": {
          "version": "1.0.34",
          "resolved": "http://registry.npmjs.org/readable-stream/-/readable-stream-1.0.34.tgz",
          "integrity": "sha1-Elgg40vIQtLyqq+v5MKRbuMsFXw=",
          "requires": {
            "core-util-is": "~1.0.0",
            "inherits": "~2.0.1",
            "isarray": "0.0.1",
            "string_decoder": "~0.10.x"
          }
        },
        "string_decoder": {
          "version": "0.10.31",
          "resolved": "https://registry.npmjs.org/string_decoder/-/string_decoder-0.10.31.tgz",
          "integrity": "sha1-YuIDvEF2bGwoyfyEMB2rHFMQ+pQ="
        }
      }
    },
    "pump": {
      "version": "3.0.0",
      "resolved": "https://registry.npmjs.org/pump/-/pump-3.0.0.tgz",
      "integrity": "sha512-LwZy+p3SFs1Pytd/jYct4wpv49HiYCqd9Rlc5ZVdk0V+8Yzv6jR5Blk3TRmPL1ft69TxP0IMZGJ+WPFU2BFhww==",
      "requires": {
        "end-of-stream": "^1.1.0",
        "once": "^1.3.1"
      }
    },
    "pumpify": {
      "version": "1.5.1",
      "resolved": "https://registry.npmjs.org/pumpify/-/pumpify-1.5.1.tgz",
      "integrity": "sha512-oClZI37HvuUJJxSKKrC17bZ9Cu0ZYhEAGPsPUy9KlMUmv9dKX2o77RUmq7f3XjIxbwyGwYzbzQ1L2Ks8sIradQ==",
      "requires": {
        "duplexify": "^3.6.0",
        "inherits": "^2.0.3",
        "pump": "^2.0.0"
      },
      "dependencies": {
        "pump": {
          "version": "2.0.1",
          "resolved": "https://registry.npmjs.org/pump/-/pump-2.0.1.tgz",
          "integrity": "sha512-ruPMNRkN3MHP1cWJc9OWr+T/xDP0jhXYCLfJcBuX54hhfIBnaQmAUMfDcG4DM5UMWByBbJY69QSphm3jtDKIkA==",
          "requires": {
            "end-of-stream": "^1.1.0",
            "once": "^1.3.1"
          }
        }
      }
    },
    "punycode": {
      "version": "1.4.1",
      "resolved": "https://registry.npmjs.org/punycode/-/punycode-1.4.1.tgz",
      "integrity": "sha1-wNWmOycYgArY4esPpSachN1BhF4="
    },
    "qr-image": {
      "version": "3.2.0",
      "resolved": "https://registry.npmjs.org/qr-image/-/qr-image-3.2.0.tgz",
      "integrity": "sha1-n6gpW+rlDEoUnPn5CaHbRkqGcug="
    },
    "qrcode-terminal": {
      "version": "0.12.0",
      "resolved": "https://registry.npmjs.org/qrcode-terminal/-/qrcode-terminal-0.12.0.tgz",
      "integrity": "sha512-EXtzRZmC+YGmGlDFbXKxQiMZNwCLEO6BANKXG4iCtSIM0yqc/pappSx3RIKr4r0uh5JsBckOXeKrB3Iz7mdQpQ=="
    },
    "qs": {
      "version": "6.5.2",
      "resolved": "https://registry.npmjs.org/qs/-/qs-6.5.2.tgz",
      "integrity": "sha512-N5ZAX4/LxJmF+7wN74pUD6qAh9/wnvdQcjq9TZjevvXzSUo7bfmw91saqMjzGS2xq91/odN2dW/WOl7qQHNDGA=="
    },
    "randomatic": {
      "version": "3.1.1",
      "resolved": "https://registry.npmjs.org/randomatic/-/randomatic-3.1.1.tgz",
      "integrity": "sha512-TuDE5KxZ0J461RVjrJZCJc+J+zCkTb1MbH9AQUq68sMhOMcy9jLcb3BrZKgp9q9Ncltdg4QVqWrH02W2EFFVYw==",
      "dev": true,
      "requires": {
        "is-number": "^4.0.0",
        "kind-of": "^6.0.0",
        "math-random": "^1.0.1"
      },
      "dependencies": {
        "is-number": {
          "version": "4.0.0",
          "resolved": "https://registry.npmjs.org/is-number/-/is-number-4.0.0.tgz",
          "integrity": "sha512-rSklcAIlf1OmFdyAqbnWTLVelsQ58uvZ66S/ZyawjWqIviTWCjg2PzVGw8WUA+nNuPTqb4wgA+NszrJ+08LlgQ==",
          "dev": true
        }
      }
    },
    "raw-body": {
      "version": "2.3.3",
      "resolved": "https://registry.npmjs.org/raw-body/-/raw-body-2.3.3.tgz",
      "integrity": "sha512-9esiElv1BrZoI3rCDuOuKCBRbuApGGaDPQfjSflGxdy4oyzqghxu6klEkkVIvBje+FF0BX9coEv8KqW6X/7njw==",
      "requires": {
        "bytes": "3.0.0",
        "http-errors": "1.6.3",
        "iconv-lite": "0.4.23",
        "unpipe": "1.0.0"
      },
      "dependencies": {
        "iconv-lite": {
          "version": "0.4.23",
          "resolved": "https://registry.npmjs.org/iconv-lite/-/iconv-lite-0.4.23.tgz",
          "integrity": "sha512-neyTUVFtahjf0mB3dZT77u+8O0QB89jFdnBkd5P1JgYPbPaia3gXXOVL2fq8VyU2gMMD7SaN7QukTB/pmXYvDA==",
          "requires": {
            "safer-buffer": ">= 2.1.2 < 3"
          }
        }
      }
    },
    "read-chunk": {
      "version": "1.0.1",
      "resolved": "https://registry.npmjs.org/read-chunk/-/read-chunk-1.0.1.tgz",
      "integrity": "sha1-X2jKswfmY/GZk1J9m1icrORmEZQ="
    },
    "read-pkg": {
      "version": "1.1.0",
      "resolved": "https://registry.npmjs.org/read-pkg/-/read-pkg-1.1.0.tgz",
      "integrity": "sha1-9f+qXs0pyzHAR0vKfXVra7KePyg=",
      "requires": {
        "load-json-file": "^1.0.0",
        "normalize-package-data": "^2.3.2",
        "path-type": "^1.0.0"
      }
    },
    "read-pkg-up": {
      "version": "1.0.1",
      "resolved": "https://registry.npmjs.org/read-pkg-up/-/read-pkg-up-1.0.1.tgz",
      "integrity": "sha1-nWPBMnbAZZGNV/ACpX9AobZD+wI=",
      "requires": {
        "find-up": "^1.0.0",
        "read-pkg": "^1.0.0"
      }
    },
    "readable-stream": {
      "version": "2.3.6",
      "resolved": "http://registry.npmjs.org/readable-stream/-/readable-stream-2.3.6.tgz",
      "integrity": "sha512-tQtKA9WIAhBF3+VLAseyMqZeBjW0AHJoxOtYqSUZNJxauErmLbVm2FW1y+J/YA9dUrAC39ITejlZWhVIwawkKw==",
      "requires": {
        "core-util-is": "~1.0.0",
        "inherits": "~2.0.3",
        "isarray": "~1.0.0",
        "process-nextick-args": "~2.0.0",
        "safe-buffer": "~5.1.1",
        "string_decoder": "~1.1.1",
        "util-deprecate": "~1.0.1"
      }
    },
    "readdirp": {
      "version": "2.2.1",
      "resolved": "https://registry.npmjs.org/readdirp/-/readdirp-2.2.1.tgz",
      "integrity": "sha512-1JU/8q+VgFZyxwrJ+SVIOsh+KywWGpds3NTqikiKpDMZWScmAYyKIgqkO+ARvNWJfXeXR1zxz7aHF4u4CyH6vQ==",
      "requires": {
        "graceful-fs": "^4.1.11",
        "micromatch": "^3.1.10",
        "readable-stream": "^2.0.2"
      }
    },
    "readline2": {
      "version": "1.0.1",
      "resolved": "https://registry.npmjs.org/readline2/-/readline2-1.0.1.tgz",
      "integrity": "sha1-QQWWCP/BVHV7cV2ZidGZ/783LjU=",
      "dev": true,
      "requires": {
        "code-point-at": "^1.0.0",
        "is-fullwidth-code-point": "^1.0.0",
        "mute-stream": "0.0.5"
      },
      "dependencies": {
        "is-fullwidth-code-point": {
          "version": "1.0.0",
          "resolved": "https://registry.npmjs.org/is-fullwidth-code-point/-/is-fullwidth-code-point-1.0.0.tgz",
          "integrity": "sha1-754xOG8DGn8NZDr4L95QxFfvAMs=",
          "dev": true,
          "requires": {
            "number-is-nan": "^1.0.0"
          }
        }
      }
    },
    "rechoir": {
      "version": "0.6.2",
      "resolved": "https://registry.npmjs.org/rechoir/-/rechoir-0.6.2.tgz",
      "integrity": "sha1-hSBLVNuoLVdC4oyWdW70OvUOM4Q=",
      "requires": {
        "resolve": "^1.1.6"
      }
    },
    "redent": {
      "version": "1.0.0",
      "resolved": "https://registry.npmjs.org/redent/-/redent-1.0.0.tgz",
      "integrity": "sha1-z5Fqsf1fHxbfsggi3W7H9zDCr94=",
      "dev": true,
      "requires": {
        "indent-string": "^2.1.0",
        "strip-indent": "^1.0.1"
      }
    },
    "redeyed": {
      "version": "2.1.1",
      "resolved": "https://registry.npmjs.org/redeyed/-/redeyed-2.1.1.tgz",
      "integrity": "sha1-iYS1gV2ZyyIEacme7v/jiRPmzAs=",
      "requires": {
        "esprima": "~4.0.0"
      },
      "dependencies": {
        "esprima": {
          "version": "4.0.1",
          "resolved": "https://registry.npmjs.org/esprima/-/esprima-4.0.1.tgz",
          "integrity": "sha512-eGuFFw7Upda+g4p+QHvnW0RyTX/SVeJBDM/gCtMARO0cLuT2HcEKnTPvhjV6aGeqrCB/sbNop0Kszm0jsaWU4A=="
        }
      }
    },
    "regex-cache": {
      "version": "0.4.4",
      "resolved": "https://registry.npmjs.org/regex-cache/-/regex-cache-0.4.4.tgz",
      "integrity": "sha512-nVIZwtCjkC9YgvWkpM55B5rBhBYRZhAaJbgcFYXXsHnbZ9UZI9nnVWYZpBlCqv9ho2eZryPnWrZGsOdPwVWXWQ==",
      "dev": true,
      "requires": {
        "is-equal-shallow": "^0.1.3"
      }
    },
    "regex-not": {
      "version": "1.0.2",
      "resolved": "https://registry.npmjs.org/regex-not/-/regex-not-1.0.2.tgz",
      "integrity": "sha512-J6SDjUgDxQj5NusnOtdFxDwN/+HWykR8GELwctJ7mdqhcyy1xEc4SRFHUXvxTp661YaVKAjfRLZ9cCqS6tn32A==",
      "requires": {
        "extend-shallow": "^3.0.2",
        "safe-regex": "^1.1.0"
      }
    },
    "remove-trailing-separator": {
      "version": "1.1.0",
      "resolved": "https://registry.npmjs.org/remove-trailing-separator/-/remove-trailing-separator-1.1.0.tgz",
      "integrity": "sha1-wkvOKig62tW8P1jg1IJJuSN52O8="
    },
    "repeat-element": {
      "version": "1.1.3",
      "resolved": "https://registry.npmjs.org/repeat-element/-/repeat-element-1.1.3.tgz",
      "integrity": "sha512-ahGq0ZnV5m5XtZLMb+vP76kcAM5nkLqk0lpqAuojSKGgQtn4eRi4ZZGm2olo2zKFH+sMsWaqOCW1dqAnOru72g=="
    },
    "repeat-string": {
      "version": "1.6.1",
      "resolved": "https://registry.npmjs.org/repeat-string/-/repeat-string-1.6.1.tgz",
      "integrity": "sha1-jcrkcOHIirwtYA//Sndihtp15jc="
    },
    "repeating": {
      "version": "2.0.1",
      "resolved": "https://registry.npmjs.org/repeating/-/repeating-2.0.1.tgz",
      "integrity": "sha1-UhTFOpJtNVJwdSf7q0FdvAjQbdo=",
      "dev": true,
      "requires": {
        "is-finite": "^1.0.0"
      }
    },
    "request": {
      "version": "2.85.0",
      "resolved": "http://registry.npmjs.org/request/-/request-2.85.0.tgz",
      "integrity": "sha512-8H7Ehijd4js+s6wuVPLjwORxD4zeuyjYugprdOXlPSqaApmL/QOy+EB/beICHVCHkGMKNh5rvihb5ov+IDw4mg==",
      "requires": {
        "aws-sign2": "~0.7.0",
        "aws4": "^1.6.0",
        "caseless": "~0.12.0",
        "combined-stream": "~1.0.5",
        "extend": "~3.0.1",
        "forever-agent": "~0.6.1",
        "form-data": "~2.3.1",
        "har-validator": "~5.0.3",
        "hawk": "~6.0.2",
        "http-signature": "~1.2.0",
        "is-typedarray": "~1.0.0",
        "isstream": "~0.1.2",
        "json-stringify-safe": "~5.0.1",
        "mime-types": "~2.1.17",
        "oauth-sign": "~0.8.2",
        "performance-now": "^2.1.0",
        "qs": "~6.5.1",
        "safe-buffer": "^5.1.1",
        "stringstream": "~0.0.5",
        "tough-cookie": "~2.3.3",
        "tunnel-agent": "^0.6.0",
        "uuid": "^3.1.0"
      },
      "dependencies": {
        "uuid": {
          "version": "3.3.2",
          "resolved": "https://registry.npmjs.org/uuid/-/uuid-3.3.2.tgz",
          "integrity": "sha512-yXJmeNaw3DnnKAOKJE51sL/ZaYfWJRl1pK9dr19YFCu0ObS231AB1/LbqTKRAQ5kw8A90rA6fr4riOUpTZvQZA=="
        }
      }
    },
    "require-directory": {
      "version": "2.1.1",
      "resolved": "https://registry.npmjs.org/require-directory/-/require-directory-2.1.1.tgz",
      "integrity": "sha1-jGStX9MNqxyXbiNE/+f3kqam30I="
    },
    "require-main-filename": {
      "version": "1.0.1",
      "resolved": "https://registry.npmjs.org/require-main-filename/-/require-main-filename-1.0.1.tgz",
      "integrity": "sha1-l/cXtp1IeE9fUmpsWqj/3aBVpNE="
    },
    "require-uncached": {
      "version": "1.0.3",
      "resolved": "https://registry.npmjs.org/require-uncached/-/require-uncached-1.0.3.tgz",
      "integrity": "sha1-Tg1W1slmL9MeQwEcS5WqSZVUIdM=",
      "dev": true,
      "requires": {
        "caller-path": "^0.1.0",
        "resolve-from": "^1.0.0"
      }
    },
    "resolve": {
      "version": "1.8.1",
      "resolved": "https://registry.npmjs.org/resolve/-/resolve-1.8.1.tgz",
      "integrity": "sha512-AicPrAC7Qu1JxPCZ9ZgCZlY35QgFnNqc+0LtbRNxnVw4TXvjQ72wnuL9JQcEBgXkI9JM8MsT9kaQoHcpCRJOYA==",
      "requires": {
        "path-parse": "^1.0.5"
      }
    },
    "resolve-from": {
      "version": "1.0.1",
      "resolved": "https://registry.npmjs.org/resolve-from/-/resolve-from-1.0.1.tgz",
      "integrity": "sha1-Jsv+k10a7uq7Kbw/5a6wHpPUQiY=",
      "dev": true
    },
    "resolve-url": {
      "version": "0.2.1",
      "resolved": "https://registry.npmjs.org/resolve-url/-/resolve-url-0.2.1.tgz",
      "integrity": "sha1-LGN/53yJOv0qZj/iGqkIAGjiBSo="
    },
    "restore-cursor": {
      "version": "2.0.0",
      "resolved": "https://registry.npmjs.org/restore-cursor/-/restore-cursor-2.0.0.tgz",
      "integrity": "sha1-n37ih/gv0ybU/RYpI9YhKe7g368=",
      "requires": {
        "onetime": "^2.0.0",
        "signal-exit": "^3.0.2"
      }
    },
    "ret": {
      "version": "0.1.15",
      "resolved": "https://registry.npmjs.org/ret/-/ret-0.1.15.tgz",
      "integrity": "sha512-TTlYpa+OL+vMMNG24xSlQGEJ3B/RzEfUlLct7b5G/ytav+wPrplCpVMFuwzXbkecJrb6IYo1iFb0S9v37754mg=="
    },
    "retry": {
      "version": "0.10.1",
      "resolved": "https://registry.npmjs.org/retry/-/retry-0.10.1.tgz",
      "integrity": "sha1-52OI0heZLCUnUCQdPTlW/tmNj/Q="
    },
    "rimraf": {
      "version": "2.2.8",
      "resolved": "http://registry.npmjs.org/rimraf/-/rimraf-2.2.8.tgz",
      "integrity": "sha1-5Dm+Kq7jJzIZUnMPmaiSnk/FBYI="
    },
    "run-async": {
      "version": "2.3.0",
      "resolved": "https://registry.npmjs.org/run-async/-/run-async-2.3.0.tgz",
      "integrity": "sha1-A3GrSuC91yDUFm19/aZP96RFpsA=",
      "requires": {
        "is-promise": "^2.1.0"
      }
    },
    "run-queue": {
      "version": "1.0.3",
      "resolved": "https://registry.npmjs.org/run-queue/-/run-queue-1.0.3.tgz",
      "integrity": "sha1-6Eg5bwV9Ij8kOGkkYY4laUFh7Ec=",
      "requires": {
        "aproba": "^1.1.1"
      }
    },
    "rx-lite": {
      "version": "3.1.2",
      "resolved": "https://registry.npmjs.org/rx-lite/-/rx-lite-3.1.2.tgz",
      "integrity": "sha1-Gc5QLKVyZl87ZHsQk5+X/RYV8QI=",
      "dev": true
    },
    "rxjs": {
      "version": "6.3.3",
      "resolved": "https://registry.npmjs.org/rxjs/-/rxjs-6.3.3.tgz",
      "integrity": "sha512-JTWmoY9tWCs7zvIk/CvRjhjGaOd+OVBM987mxFo+OW66cGpdKjZcpmc74ES1sB//7Kl/PAe8+wEakuhG4pcgOw==",
      "requires": {
        "tslib": "^1.9.0"
      }
    },
    "safe-buffer": {
      "version": "5.1.2",
      "resolved": "https://registry.npmjs.org/safe-buffer/-/safe-buffer-5.1.2.tgz",
      "integrity": "sha512-Gd2UZBJDkXlY7GbJxfsE8/nvKkUEU1G38c1siN6QP6a9PT9MmHB8GnpscSmMJSoF8LOIrt8ud/wPtojys4G6+g=="
    },
    "safe-regex": {
      "version": "1.1.0",
      "resolved": "http://registry.npmjs.org/safe-regex/-/safe-regex-1.1.0.tgz",
      "integrity": "sha1-QKNmnzsHfR6UPURinhV91IAjvy4=",
      "requires": {
        "ret": "~0.1.10"
      }
    },
    "safer-buffer": {
      "version": "2.1.2",
      "resolved": "https://registry.npmjs.org/safer-buffer/-/safer-buffer-2.1.2.tgz",
      "integrity": "sha512-YZo3K82SD7Riyi0E1EQPojLz7kpepnSQI9IyPbHHg1XXXevb5dJI7tpyN2ADxGcQbHG7vcyRHk0cbwqcQriUtg=="
    },
    "samsam": {
      "version": "1.3.0",
      "resolved": "https://registry.npmjs.org/samsam/-/samsam-1.3.0.tgz",
      "integrity": "sha512-1HwIYD/8UlOtFS3QO3w7ey+SdSDFE4HRNLZoZRYVQefrOY3l17epswImeB1ijgJFQJodIaHcwkp3r/myBjFVbg==",
      "dev": true
    },
    "sax": {
      "version": "1.2.4",
      "resolved": "https://registry.npmjs.org/sax/-/sax-1.2.4.tgz",
      "integrity": "sha512-NqVDv9TpANUjFm0N8uM5GxL36UgKi9/atZw+x7YFnQ8ckwFGKrl4xX4yWtrey3UJm5nP1kUbnYgLopqWNSRhWw=="
    },
    "semver": {
      "version": "5.5.0",
      "resolved": "https://registry.npmjs.org/semver/-/semver-5.5.0.tgz",
      "integrity": "sha512-4SJ3dm0WAwWy/NVeioZh5AntkdJoWKxHxcmyP622fOkgHa4z3R0TdBJICINyaSDE6uNwVc8gZr+ZinwZAH4xIA=="
    },
    "set-blocking": {
      "version": "2.0.0",
      "resolved": "https://registry.npmjs.org/set-blocking/-/set-blocking-2.0.0.tgz",
      "integrity": "sha1-BF+XgtARrppoA93TgrJDkrPYkPc="
    },
    "set-value": {
      "version": "2.0.0",
      "resolved": "https://registry.npmjs.org/set-value/-/set-value-2.0.0.tgz",
      "integrity": "sha512-hw0yxk9GT/Hr5yJEYnHNKYXkIA8mVJgd9ditYZCe16ZczcaELYYcfvaXesNACk2O8O0nTiPQcQhGUQj8JLzeeg==",
      "requires": {
        "extend-shallow": "^2.0.1",
        "is-extendable": "^0.1.1",
        "is-plain-object": "^2.0.3",
        "split-string": "^3.0.1"
      },
      "dependencies": {
        "extend-shallow": {
          "version": "2.0.1",
          "resolved": "https://registry.npmjs.org/extend-shallow/-/extend-shallow-2.0.1.tgz",
          "integrity": "sha1-Ua99YUrZqfYQ6huvu5idaxxWiQ8=",
          "requires": {
            "is-extendable": "^0.1.0"
          }
        }
      }
    },
    "setimmediate": {
      "version": "1.0.5",
      "resolved": "https://registry.npmjs.org/setimmediate/-/setimmediate-1.0.5.tgz",
      "integrity": "sha1-KQy7Iy4waULX1+qbg3Mqt4VvgoU="
    },
    "setprototypeof": {
      "version": "1.1.0",
      "resolved": "https://registry.npmjs.org/setprototypeof/-/setprototypeof-1.1.0.tgz",
      "integrity": "sha512-BvE/TwpZX4FXExxOxZyRGQQv651MSwmWKZGqvmPcRIjDqWub67kTKuIMx43cZZrS/cBBzwBcNDWoFxt2XEFIpQ=="
    },
    "shelljs": {
      "version": "0.7.6",
      "resolved": "https://registry.npmjs.org/shelljs/-/shelljs-0.7.6.tgz",
      "integrity": "sha1-N5zM+1a5HIYB5HkzVutTgpJN6a0=",
      "requires": {
        "glob": "^7.0.0",
        "interpret": "^1.0.0",
        "rechoir": "^0.6.2"
      }
    },
    "shortid": {
      "version": "2.2.12",
      "resolved": "https://registry.npmjs.org/shortid/-/shortid-2.2.12.tgz",
      "integrity": "sha512-sw0knB/ioTu/jVYgJz1IP1b5uhPZtZYwQ9ir/EqXZHI4+Jh8rzzGLM3LKptGHBKoDsgTBDfr4yCRNUX7hEIksQ==",
      "requires": {
        "nanoid": "^1.0.7"
      }
    },
    "should": {
      "version": "7.0.2",
      "resolved": "https://registry.npmjs.org/should/-/should-7.0.2.tgz",
      "integrity": "sha1-HfJOAqlxzx1ZWu0mfi2D8kw3CYM=",
      "dev": true,
      "requires": {
        "should-equal": "0.5.0",
        "should-format": "0.3.0",
        "should-type": "0.2.0"
      }
    },
    "should-equal": {
      "version": "0.5.0",
      "resolved": "http://registry.npmjs.org/should-equal/-/should-equal-0.5.0.tgz",
      "integrity": "sha1-x5fxNfMGf+tp6+zbMGscP+IbPm8=",
      "dev": true,
      "requires": {
        "should-type": "0.2.0"
      }
    },
    "should-format": {
      "version": "0.3.0",
      "resolved": "https://registry.npmjs.org/should-format/-/should-format-0.3.0.tgz",
      "integrity": "sha1-QgB+wKochupEkUzJER8bnyfTzqw=",
      "dev": true,
      "requires": {
        "should-type": "0.2.0"
      }
    },
    "should-type": {
      "version": "0.2.0",
      "resolved": "https://registry.npmjs.org/should-type/-/should-type-0.2.0.tgz",
      "integrity": "sha1-ZwfvlVKdmJ3MCY/gdTqx+RNrt/Y=",
      "dev": true
    },
    "signal-exit": {
      "version": "3.0.2",
      "resolved": "https://registry.npmjs.org/signal-exit/-/signal-exit-3.0.2.tgz",
      "integrity": "sha1-tf3AjxKH6hF4Yo5BXiUTK3NkbG0="
    },
    "simple-plist": {
      "version": "0.2.1",
      "resolved": "https://registry.npmjs.org/simple-plist/-/simple-plist-0.2.1.tgz",
      "integrity": "sha1-cXZts1IyaSjPOoByQrp2IyJjZyM=",
      "requires": {
        "bplist-creator": "0.0.7",
        "bplist-parser": "0.1.1",
        "plist": "2.0.1"
      },
      "dependencies": {
        "base64-js": {
          "version": "1.1.2",
          "resolved": "https://registry.npmjs.org/base64-js/-/base64-js-1.1.2.tgz",
          "integrity": "sha1-1kAMrBxMZgl22Q0HoENR2JOV9eg="
        },
        "bplist-parser": {
          "version": "0.1.1",
          "resolved": "https://registry.npmjs.org/bplist-parser/-/bplist-parser-0.1.1.tgz",
          "integrity": "sha1-1g1dzCDLptx+HymbNdPh+V2vuuY=",
          "requires": {
            "big-integer": "^1.6.7"
          }
        },
        "plist": {
          "version": "2.0.1",
          "resolved": "https://registry.npmjs.org/plist/-/plist-2.0.1.tgz",
          "integrity": "sha1-CjLKlIGxw2TpLhjcVch23p0B2os=",
          "requires": {
            "base64-js": "1.1.2",
            "xmlbuilder": "8.2.2",
            "xmldom": "0.1.x"
          }
        }
      }
    },
    "simple-swizzle": {
      "version": "0.2.2",
      "resolved": "https://registry.npmjs.org/simple-swizzle/-/simple-swizzle-0.2.2.tgz",
      "integrity": "sha1-pNprY1/8zMoz9w0Xy5JZLeleVXo=",
      "requires": {
        "is-arrayish": "^0.3.1"
      }
    },
    "sinon": {
      "version": "4.1.2",
      "resolved": "https://registry.npmjs.org/sinon/-/sinon-4.1.2.tgz",
      "integrity": "sha512-5uLBZPdCWl59Lpbf45ygKj7Z0LVol+ftBe7RDIXOQV/sF58pcFmbK8raA7bt6eljNuGnvBP+/ZxlicVn0emDjA==",
      "dev": true,
      "requires": {
        "diff": "^3.1.0",
        "formatio": "1.2.0",
        "lodash.get": "^4.4.2",
        "lolex": "^2.2.0",
        "nise": "^1.2.0",
        "supports-color": "^4.4.0",
        "type-detect": "^4.0.0"
      },
      "dependencies": {
        "diff": {
          "version": "3.5.0",
          "resolved": "https://registry.npmjs.org/diff/-/diff-3.5.0.tgz",
          "integrity": "sha512-A46qtFgd+g7pDZinpnwiRJtxbC1hpgf0uzP3iG89scHk0AUC7A1TGxf5OiiOUv/JMZR8GOt8hL900hV0bOy5xA==",
          "dev": true
        },
        "has-flag": {
          "version": "2.0.0",
          "resolved": "https://registry.npmjs.org/has-flag/-/has-flag-2.0.0.tgz",
          "integrity": "sha1-6CB68cx7MNRGzHC3NLXovhj4jVE=",
          "dev": true
        },
        "supports-color": {
          "version": "4.5.0",
          "resolved": "https://registry.npmjs.org/supports-color/-/supports-color-4.5.0.tgz",
          "integrity": "sha1-vnoN5ITexcXN34s9WRJQRJEvY1s=",
          "dev": true,
          "requires": {
            "has-flag": "^2.0.0"
          }
        }
      }
    },
    "slice-ansi": {
      "version": "0.0.4",
      "resolved": "https://registry.npmjs.org/slice-ansi/-/slice-ansi-0.0.4.tgz",
      "integrity": "sha1-7b+JA/ZvfOL46v1s7tZeJkyDGzU=",
      "dev": true
    },
    "slice-stream": {
      "version": "1.0.0",
      "resolved": "https://registry.npmjs.org/slice-stream/-/slice-stream-1.0.0.tgz",
      "integrity": "sha1-WzO9ZvATsaf4ZGCwPUY97DmtPqA=",
      "requires": {
        "readable-stream": "~1.0.31"
      },
      "dependencies": {
        "isarray": {
          "version": "0.0.1",
          "resolved": "https://registry.npmjs.org/isarray/-/isarray-0.0.1.tgz",
          "integrity": "sha1-ihis/Kmo9Bd+Cav8YDiTmwXR7t8="
        },
        "readable-stream": {
          "version": "1.0.34",
          "resolved": "http://registry.npmjs.org/readable-stream/-/readable-stream-1.0.34.tgz",
          "integrity": "sha1-Elgg40vIQtLyqq+v5MKRbuMsFXw=",
          "requires": {
            "core-util-is": "~1.0.0",
            "inherits": "~2.0.1",
            "isarray": "0.0.1",
            "string_decoder": "~0.10.x"
          }
        },
        "string_decoder": {
          "version": "0.10.31",
          "resolved": "https://registry.npmjs.org/string_decoder/-/string_decoder-0.10.31.tgz",
          "integrity": "sha1-YuIDvEF2bGwoyfyEMB2rHFMQ+pQ="
        }
      }
    },
    "smart-buffer": {
      "version": "1.1.15",
      "resolved": "https://registry.npmjs.org/smart-buffer/-/smart-buffer-1.1.15.tgz",
      "integrity": "sha1-fxFLW2X6s+KjWqd1uxLw0cZJvxY="
    },
    "snapdragon": {
      "version": "0.8.2",
      "resolved": "https://registry.npmjs.org/snapdragon/-/snapdragon-0.8.2.tgz",
      "integrity": "sha512-FtyOnWN/wCHTVXOMwvSv26d+ko5vWlIDD6zoUJ7LW8vh+ZBC8QdljveRP+crNrtBwioEUWy/4dMtbBjA4ioNlg==",
      "requires": {
        "base": "^0.11.1",
        "debug": "^2.2.0",
        "define-property": "^0.2.5",
        "extend-shallow": "^2.0.1",
        "map-cache": "^0.2.2",
        "source-map": "^0.5.6",
        "source-map-resolve": "^0.5.0",
        "use": "^3.1.0"
      },
      "dependencies": {
        "define-property": {
          "version": "0.2.5",
          "resolved": "https://registry.npmjs.org/define-property/-/define-property-0.2.5.tgz",
          "integrity": "sha1-w1se+RjsPJkPmlvFe+BKrOxcgRY=",
          "requires": {
            "is-descriptor": "^0.1.0"
          }
        },
        "extend-shallow": {
          "version": "2.0.1",
          "resolved": "https://registry.npmjs.org/extend-shallow/-/extend-shallow-2.0.1.tgz",
          "integrity": "sha1-Ua99YUrZqfYQ6huvu5idaxxWiQ8=",
          "requires": {
            "is-extendable": "^0.1.0"
          }
        }
      }
    },
    "snapdragon-node": {
      "version": "2.1.1",
      "resolved": "https://registry.npmjs.org/snapdragon-node/-/snapdragon-node-2.1.1.tgz",
      "integrity": "sha512-O27l4xaMYt/RSQ5TR3vpWCAB5Kb/czIcqUFOM/C4fYcLnbZUc1PkjTAMjof2pBWaSTwOUd6qUHcFGVGj7aIwnw==",
      "requires": {
        "define-property": "^1.0.0",
        "isobject": "^3.0.0",
        "snapdragon-util": "^3.0.1"
      },
      "dependencies": {
        "define-property": {
          "version": "1.0.0",
          "resolved": "https://registry.npmjs.org/define-property/-/define-property-1.0.0.tgz",
          "integrity": "sha1-dp66rz9KY6rTr56NMEybvnm/sOY=",
          "requires": {
            "is-descriptor": "^1.0.0"
          }
        },
        "is-accessor-descriptor": {
          "version": "1.0.0",
          "resolved": "https://registry.npmjs.org/is-accessor-descriptor/-/is-accessor-descriptor-1.0.0.tgz",
          "integrity": "sha512-m5hnHTkcVsPfqx3AKlyttIPb7J+XykHvJP2B9bZDjlhLIoEq4XoK64Vg7boZlVWYK6LUY94dYPEE7Lh0ZkZKcQ==",
          "requires": {
            "kind-of": "^6.0.0"
          }
        },
        "is-data-descriptor": {
          "version": "1.0.0",
          "resolved": "https://registry.npmjs.org/is-data-descriptor/-/is-data-descriptor-1.0.0.tgz",
          "integrity": "sha512-jbRXy1FmtAoCjQkVmIVYwuuqDFUbaOeDjmed1tOGPrsMhtJA4rD9tkgA0F1qJ3gRFRXcHYVkdeaP50Q5rE/jLQ==",
          "requires": {
            "kind-of": "^6.0.0"
          }
        },
        "is-descriptor": {
          "version": "1.0.2",
          "resolved": "https://registry.npmjs.org/is-descriptor/-/is-descriptor-1.0.2.tgz",
          "integrity": "sha512-2eis5WqQGV7peooDyLmNEPUrps9+SXX5c9pL3xEB+4e9HnGuDa7mB7kHxHw4CbqS9k1T2hOH3miL8n8WtiYVtg==",
          "requires": {
            "is-accessor-descriptor": "^1.0.0",
            "is-data-descriptor": "^1.0.0",
            "kind-of": "^6.0.2"
          }
        }
      }
    },
    "snapdragon-util": {
      "version": "3.0.1",
      "resolved": "https://registry.npmjs.org/snapdragon-util/-/snapdragon-util-3.0.1.tgz",
      "integrity": "sha512-mbKkMdQKsjX4BAL4bRYTj21edOf8cN7XHdYUJEe+Zn99hVEYcMvKPct1IqNe7+AZPirn8BCDOQBHQZknqmKlZQ==",
      "requires": {
        "kind-of": "^3.2.0"
      },
      "dependencies": {
        "kind-of": {
          "version": "3.2.2",
          "resolved": "https://registry.npmjs.org/kind-of/-/kind-of-3.2.2.tgz",
          "integrity": "sha1-MeohpzS6ubuw8yRm2JOupR5KPGQ=",
          "requires": {
            "is-buffer": "^1.1.5"
          }
        }
      }
    },
    "sntp": {
      "version": "2.1.0",
      "resolved": "https://registry.npmjs.org/sntp/-/sntp-2.1.0.tgz",
      "integrity": "sha512-FL1b58BDrqS3A11lJ0zEdnJ3UOKqVxawAkF3k7F0CVN7VQ34aZrV+G8BZ1WC9ZL7NyrwsW0oviwsWDgRuVYtJg==",
      "requires": {
        "hoek": "4.x.x"
      }
    },
    "socks": {
      "version": "1.1.10",
      "resolved": "https://registry.npmjs.org/socks/-/socks-1.1.10.tgz",
      "integrity": "sha1-W4t/x8jzQcU+0FbpKbe/Tei6e1o=",
      "requires": {
        "ip": "^1.1.4",
        "smart-buffer": "^1.0.13"
      }
    },
    "socks-proxy-agent": {
      "version": "3.0.1",
      "resolved": "https://registry.npmjs.org/socks-proxy-agent/-/socks-proxy-agent-3.0.1.tgz",
      "integrity": "sha512-ZwEDymm204mTzvdqyUqOdovVr2YRd2NYskrYrF2LXyZ9qDiMAoFESGK8CRphiO7rtbo2Y757k2Nia3x2hGtalA==",
      "requires": {
        "agent-base": "^4.1.0",
        "socks": "^1.1.10"
      }
    },
    "source-map": {
      "version": "0.5.6",
      "resolved": "https://registry.npmjs.org/source-map/-/source-map-0.5.6.tgz",
      "integrity": "sha1-dc449SvwczxafwwRjYEzSiu19BI="
    },
    "source-map-resolve": {
      "version": "0.5.2",
      "resolved": "https://registry.npmjs.org/source-map-resolve/-/source-map-resolve-0.5.2.tgz",
      "integrity": "sha512-MjqsvNwyz1s0k81Goz/9vRBe9SZdB09Bdw+/zYyO+3CuPk6fouTaxscHkgtE8jKvf01kVfl8riHzERQ/kefaSA==",
      "requires": {
        "atob": "^2.1.1",
        "decode-uri-component": "^0.2.0",
        "resolve-url": "^0.2.1",
        "source-map-url": "^0.4.0",
        "urix": "^0.1.0"
      }
    },
    "source-map-support": {
      "version": "0.5.3",
      "resolved": "https://registry.npmjs.org/source-map-support/-/source-map-support-0.5.3.tgz",
      "integrity": "sha512-eKkTgWYeBOQqFGXRfKabMFdnWepo51vWqEdoeikaEPFiJC7MCU5j2h4+6Q8npkZTeLGbSyecZvRxiSoWl3rh+w==",
      "dev": true,
      "requires": {
        "source-map": "^0.6.0"
      },
      "dependencies": {
        "source-map": {
          "version": "0.6.1",
          "resolved": "https://registry.npmjs.org/source-map/-/source-map-0.6.1.tgz",
          "integrity": "sha512-UjgapumWlbMhkBgzT7Ykc5YXUT46F0iKu8SGXq0bcwP5dz/h0Plj6enJqjz1Zbq2l5WaqYnrVbwWOWMyF3F47g==",
          "dev": true
        }
      }
    },
    "source-map-url": {
      "version": "0.4.0",
      "resolved": "https://registry.npmjs.org/source-map-url/-/source-map-url-0.4.0.tgz",
      "integrity": "sha1-PpNdfd1zYxuXZZlW1VEo6HtQhKM="
    },
    "spdx-correct": {
      "version": "3.0.1",
      "resolved": "https://registry.npmjs.org/spdx-correct/-/spdx-correct-3.0.1.tgz",
      "integrity": "sha512-hxSPZbRZvSDuOvADntOElzJpenIR7wXJkuoUcUtS0erbgt2fgeaoPIYretfKpslMhfFDY4k0MZ2F5CUzhBsSvQ==",
      "requires": {
        "spdx-expression-parse": "^3.0.0",
        "spdx-license-ids": "^3.0.0"
      }
    },
    "spdx-exceptions": {
      "version": "2.2.0",
      "resolved": "https://registry.npmjs.org/spdx-exceptions/-/spdx-exceptions-2.2.0.tgz",
      "integrity": "sha512-2XQACfElKi9SlVb1CYadKDXvoajPgBVPn/gOQLrTvHdElaVhr7ZEbqJaRnJLVNeaI4cMEAgVCeBMKF6MWRDCRA=="
    },
    "spdx-expression-parse": {
      "version": "3.0.0",
      "resolved": "https://registry.npmjs.org/spdx-expression-parse/-/spdx-expression-parse-3.0.0.tgz",
      "integrity": "sha512-Yg6D3XpRD4kkOmTpdgbUiEJFKghJH03fiC1OPll5h/0sO6neh2jqRDVHOQ4o/LMea0tgCkbMgea5ip/e+MkWyg==",
      "requires": {
        "spdx-exceptions": "^2.1.0",
        "spdx-license-ids": "^3.0.0"
      }
    },
    "spdx-license-ids": {
      "version": "3.0.1",
      "resolved": "https://registry.npmjs.org/spdx-license-ids/-/spdx-license-ids-3.0.1.tgz",
      "integrity": "sha512-TfOfPcYGBB5sDuPn3deByxPhmfegAhpDYKSOXZQN81Oyrrif8ZCodOLzK3AesELnCx03kikhyDwh0pfvvQvF8w=="
    },
    "split-string": {
      "version": "3.1.0",
      "resolved": "https://registry.npmjs.org/split-string/-/split-string-3.1.0.tgz",
      "integrity": "sha512-NzNVhJDYpwceVVii8/Hu6DKfD2G+NrQHlS/V/qgv763EYudVwEcMQNxd2lh+0VrUByXN/oJkl5grOhYWvQUYiw==",
      "requires": {
        "extend-shallow": "^3.0.0"
      }
    },
    "sprintf-js": {
      "version": "1.0.3",
      "resolved": "https://registry.npmjs.org/sprintf-js/-/sprintf-js-1.0.3.tgz",
      "integrity": "sha1-BOaSb2YolTVPPdAVIDYzuFcpfiw=",
      "dev": true
    },
    "sshpk": {
      "version": "1.14.2",
      "resolved": "https://registry.npmjs.org/sshpk/-/sshpk-1.14.2.tgz",
      "integrity": "sha1-xvxhZIo9nE52T9P8306hBeSSupg=",
      "requires": {
        "asn1": "~0.2.3",
        "assert-plus": "^1.0.0",
        "bcrypt-pbkdf": "^1.0.0",
        "dashdash": "^1.12.0",
        "ecc-jsbn": "~0.1.1",
        "getpass": "^0.1.1",
        "jsbn": "~0.1.0",
        "safer-buffer": "^2.0.2",
        "tweetnacl": "~0.14.0"
      }
    },
    "ssri": {
      "version": "6.0.1",
      "resolved": "https://registry.npmjs.org/ssri/-/ssri-6.0.1.tgz",
      "integrity": "sha512-3Wge10hNcT1Kur4PDFwEieXSCMCJs/7WvSACcrMYrNp+b8kDL1/0wJch5Ni2WrtwEa2IO8OsVfeKIciKCDx/QA==",
      "requires": {
        "figgy-pudding": "^3.5.1"
      }
    },
    "static-extend": {
      "version": "0.1.2",
      "resolved": "https://registry.npmjs.org/static-extend/-/static-extend-0.1.2.tgz",
      "integrity": "sha1-YICcOcv/VTNyJv1eC1IPNB8ftcY=",
      "requires": {
        "define-property": "^0.2.5",
        "object-copy": "^0.1.0"
      },
      "dependencies": {
        "define-property": {
          "version": "0.2.5",
          "resolved": "https://registry.npmjs.org/define-property/-/define-property-0.2.5.tgz",
          "integrity": "sha1-w1se+RjsPJkPmlvFe+BKrOxcgRY=",
          "requires": {
            "is-descriptor": "^0.1.0"
          }
        }
      }
    },
    "statuses": {
      "version": "1.5.0",
      "resolved": "https://registry.npmjs.org/statuses/-/statuses-1.5.0.tgz",
      "integrity": "sha1-Fhx9rBd2Wf2YEfQ3cfqZOBR4Yow="
    },
    "stream-buffers": {
      "version": "2.2.0",
      "resolved": "https://registry.npmjs.org/stream-buffers/-/stream-buffers-2.2.0.tgz",
      "integrity": "sha1-kdX1Ew0c75bc+n9yaUUYh0HQnuQ="
    },
    "stream-each": {
      "version": "1.2.3",
      "resolved": "https://registry.npmjs.org/stream-each/-/stream-each-1.2.3.tgz",
      "integrity": "sha512-vlMC2f8I2u/bZGqkdfLQW/13Zihpej/7PmSiMQsbYddxuTsJp8vRe2x2FvVExZg7FaOds43ROAuFJwPR4MTZLw==",
      "requires": {
        "end-of-stream": "^1.1.0",
        "stream-shift": "^1.0.0"
      }
    },
    "stream-shift": {
      "version": "1.0.0",
      "resolved": "https://registry.npmjs.org/stream-shift/-/stream-shift-1.0.0.tgz",
      "integrity": "sha1-1cdSgl5TZ+eG944Y5EXqIjoVWVI="
    },
    "stream-to": {
      "version": "0.2.2",
      "resolved": "https://registry.npmjs.org/stream-to/-/stream-to-0.2.2.tgz",
      "integrity": "sha1-hDBgmNhf25kLn6MAsbPM9V6O8B0="
    },
    "stream-to-buffer": {
      "version": "0.1.0",
      "resolved": "https://registry.npmjs.org/stream-to-buffer/-/stream-to-buffer-0.1.0.tgz",
      "integrity": "sha1-JnmdkDqyAlyb1VCsRxcbAPjdgKk=",
      "requires": {
        "stream-to": "~0.2.0"
      }
    },
    "streamroller": {
      "version": "0.2.2",
      "resolved": "https://registry.npmjs.org/streamroller/-/streamroller-0.2.2.tgz",
      "integrity": "sha1-oTQg4EFp5XPbBo9ZIO4j2IGr/jM=",
      "requires": {
        "date-format": "^0.0.0",
        "debug": "^0.7.2",
        "readable-stream": "^1.1.7"
      },
      "dependencies": {
        "debug": {
          "version": "0.7.4",
          "resolved": "http://registry.npmjs.org/debug/-/debug-0.7.4.tgz",
          "integrity": "sha1-BuHqgILCyxTjmAbiLi9vdX+Srzk="
        },
        "isarray": {
          "version": "0.0.1",
          "resolved": "https://registry.npmjs.org/isarray/-/isarray-0.0.1.tgz",
          "integrity": "sha1-ihis/Kmo9Bd+Cav8YDiTmwXR7t8="
        },
        "readable-stream": {
          "version": "1.1.14",
          "resolved": "http://registry.npmjs.org/readable-stream/-/readable-stream-1.1.14.tgz",
          "integrity": "sha1-fPTFTvZI44EwhMY23SB54WbAgdk=",
          "requires": {
            "core-util-is": "~1.0.0",
            "inherits": "~2.0.1",
            "isarray": "0.0.1",
            "string_decoder": "~0.10.x"
          }
        },
        "string_decoder": {
          "version": "0.10.31",
          "resolved": "https://registry.npmjs.org/string_decoder/-/string_decoder-0.10.31.tgz",
          "integrity": "sha1-YuIDvEF2bGwoyfyEMB2rHFMQ+pQ="
        }
      }
    },
    "string-width": {
      "version": "2.1.1",
      "resolved": "https://registry.npmjs.org/string-width/-/string-width-2.1.1.tgz",
      "integrity": "sha512-nOqH59deCq9SRHlxq1Aw85Jnt4w6KvLKqWVik6oA9ZklXLNIOlqg4F2yrT1MVaTjAqvVwdfeZ7w7aCvJD7ugkw==",
      "requires": {
        "is-fullwidth-code-point": "^2.0.0",
        "strip-ansi": "^4.0.0"
      },
      "dependencies": {
        "ansi-regex": {
          "version": "3.0.0",
          "resolved": "https://registry.npmjs.org/ansi-regex/-/ansi-regex-3.0.0.tgz",
          "integrity": "sha1-7QMXwyIGT3lGbAKWa922Bas32Zg="
        },
        "strip-ansi": {
          "version": "4.0.0",
          "resolved": "https://registry.npmjs.org/strip-ansi/-/strip-ansi-4.0.0.tgz",
          "integrity": "sha1-qEeQIusaw2iocTibY1JixQXuNo8=",
          "requires": {
            "ansi-regex": "^3.0.0"
          }
        }
      }
    },
    "string_decoder": {
      "version": "1.1.1",
      "resolved": "https://registry.npmjs.org/string_decoder/-/string_decoder-1.1.1.tgz",
      "integrity": "sha512-n/ShnvDi6FHbbVfviro+WojiFzv+s8MPMHBczVePfUpDJLwoLT0ht1l4YwBCbi8pJAveEEdnkHyPyTP/mzRfwg==",
      "requires": {
        "safe-buffer": "~5.1.0"
      }
    },
    "stringify-package": {
      "version": "1.0.0",
      "resolved": "https://registry.npmjs.org/stringify-package/-/stringify-package-1.0.0.tgz",
      "integrity": "sha512-JIQqiWmLiEozOC0b0BtxZ/AOUtdUZHCBPgqIZ2kSJJqGwgb9neo44XdTHUC4HZSGqi03hOeB7W/E8rAlKnGe9g=="
    },
    "stringstream": {
      "version": "0.0.6",
      "resolved": "https://registry.npmjs.org/stringstream/-/stringstream-0.0.6.tgz",
      "integrity": "sha512-87GEBAkegbBcweToUrdzf3eLhWNg06FJTebl4BVJz/JgWy8CvEr9dRtX5qWphiynMSQlxxi+QqN0z5T32SLlhA=="
    },
    "strip-ansi": {
      "version": "3.0.1",
      "resolved": "http://registry.npmjs.org/strip-ansi/-/strip-ansi-3.0.1.tgz",
      "integrity": "sha1-ajhfuIU9lS1f8F0Oiq+UJ43GPc8=",
      "requires": {
        "ansi-regex": "^2.0.0"
      }
    },
    "strip-bom": {
      "version": "2.0.0",
      "resolved": "https://registry.npmjs.org/strip-bom/-/strip-bom-2.0.0.tgz",
      "integrity": "sha1-YhmoVhZSBJHzV4i9vxRHqZx+aw4=",
      "requires": {
        "is-utf8": "^0.2.0"
      }
    },
    "strip-indent": {
      "version": "1.0.1",
      "resolved": "https://registry.npmjs.org/strip-indent/-/strip-indent-1.0.1.tgz",
      "integrity": "sha1-DHlipq3vp7vUrDZkYKY4VSrhoKI=",
      "dev": true,
      "requires": {
        "get-stdin": "^4.0.1"
      }
    },
    "strip-json-comments": {
      "version": "2.0.1",
      "resolved": "https://registry.npmjs.org/strip-json-comments/-/strip-json-comments-2.0.1.tgz",
      "integrity": "sha1-PFMZQukIwml8DsNEhYwobHygpgo=",
      "dev": true
    },
    "superagent": {
      "version": "3.8.3",
      "resolved": "https://registry.npmjs.org/superagent/-/superagent-3.8.3.tgz",
      "integrity": "sha512-GLQtLMCoEIK4eDv6OGtkOoSMt3D+oq0y3dsxMuYuDvaNUvuT8eFBuLmfR0iYYzHC1e8hpzC6ZsxbuP6DIalMFA==",
      "requires": {
        "component-emitter": "^1.2.0",
        "cookiejar": "^2.1.0",
        "debug": "^3.1.0",
        "extend": "^3.0.0",
        "form-data": "^2.3.1",
        "formidable": "^1.2.0",
        "methods": "^1.1.1",
        "mime": "^1.4.1",
        "qs": "^6.5.1",
        "readable-stream": "^2.3.5"
      },
      "dependencies": {
        "debug": {
          "version": "3.2.5",
          "resolved": "https://registry.npmjs.org/debug/-/debug-3.2.5.tgz",
          "integrity": "sha512-D61LaDQPQkxJ5AUM2mbSJRbPkNs/TmdmOeLAi1hgDkpDfIfetSrjmWhccwtuResSwMbACjx/xXQofvM9CE/aeg==",
          "requires": {
            "ms": "^2.1.1"
          }
        },
        "ms": {
          "version": "2.1.1",
          "resolved": "https://registry.npmjs.org/ms/-/ms-2.1.1.tgz",
          "integrity": "sha512-tgp+dl5cGk28utYktBsrFqA7HKgrhgPsg6Z/EfhWI4gl1Hwq8B/GmY/0oXZ6nF8hDVesS/FpnYaD/kOWhYQvyg=="
        }
      }
    },
    "superagent-proxy": {
      "version": "1.0.3",
      "resolved": "http://registry.npmjs.org/superagent-proxy/-/superagent-proxy-1.0.3.tgz",
      "integrity": "sha512-79Ujg1lRL2ICfuHUdX+H2MjIw73kB7bXsIkxLwHURz3j0XUmEEEoJ+u/wq+mKwna21Uejsm2cGR3OESA00TIjA==",
      "requires": {
        "debug": "^3.1.0",
        "proxy-agent": "2"
      },
      "dependencies": {
        "debug": {
          "version": "3.2.5",
          "resolved": "https://registry.npmjs.org/debug/-/debug-3.2.5.tgz",
          "integrity": "sha512-D61LaDQPQkxJ5AUM2mbSJRbPkNs/TmdmOeLAi1hgDkpDfIfetSrjmWhccwtuResSwMbACjx/xXQofvM9CE/aeg==",
          "requires": {
            "ms": "^2.1.1"
          }
        },
        "ms": {
          "version": "2.1.1",
          "resolved": "https://registry.npmjs.org/ms/-/ms-2.1.1.tgz",
          "integrity": "sha512-tgp+dl5cGk28utYktBsrFqA7HKgrhgPsg6Z/EfhWI4gl1Hwq8B/GmY/0oXZ6nF8hDVesS/FpnYaD/kOWhYQvyg=="
        }
      }
    },
    "supports-color": {
      "version": "2.0.0",
      "resolved": "https://registry.npmjs.org/supports-color/-/supports-color-2.0.0.tgz",
      "integrity": "sha1-U10EXOa2Nj+kARcIRimZXp3zJMc="
    },
    "symbol": {
      "version": "0.2.3",
      "resolved": "https://registry.npmjs.org/symbol/-/symbol-0.2.3.tgz",
      "integrity": "sha1-O5hzuKkB5Hxu/iFSajrDcu8ou8c="
    },
    "table": {
      "version": "3.8.3",
      "resolved": "http://registry.npmjs.org/table/-/table-3.8.3.tgz",
      "integrity": "sha1-K7xULw/amGGnVdOUf+/Ys/UThV8=",
      "dev": true,
      "requires": {
        "ajv": "^4.7.0",
        "ajv-keywords": "^1.0.0",
        "chalk": "^1.1.1",
        "lodash": "^4.0.0",
        "slice-ansi": "0.0.4",
        "string-width": "^2.0.0"
      },
      "dependencies": {
        "ajv": {
          "version": "4.11.8",
          "resolved": "https://registry.npmjs.org/ajv/-/ajv-4.11.8.tgz",
          "integrity": "sha1-gv+wKynmYq5TvcIK8VlHcGc5xTY=",
          "dev": true,
          "requires": {
            "co": "^4.6.0",
            "json-stable-stringify": "^1.0.1"
          }
        },
        "chalk": {
          "version": "1.1.3",
          "resolved": "http://registry.npmjs.org/chalk/-/chalk-1.1.3.tgz",
          "integrity": "sha1-qBFcVeSnAv5NFQq9OHKCKn4J/Jg=",
          "dev": true,
          "requires": {
            "ansi-styles": "^2.2.1",
            "escape-string-regexp": "^1.0.2",
            "has-ansi": "^2.0.0",
            "strip-ansi": "^3.0.0",
            "supports-color": "^2.0.0"
          }
        }
      }
    },
    "tabtab": {
      "version": "https://github.com/Icenium/node-tabtab/tarball/master",
      "integrity": "sha512-cl3/EU3olHHTbjZ3Gcmvh79y2LGgv7WrEGnuIcFB5rgG/Cmrf0n5akGYyAJsCyIhQXehKlCae89YdXJdae0Nyg=="
    },
    "tar": {
      "version": "4.4.4",
      "resolved": "https://registry.npmjs.org/tar/-/tar-4.4.4.tgz",
      "integrity": "sha512-mq9ixIYfNF9SK0IS/h2HKMu8Q2iaCuhDDsZhdEag/FHv8fOaYld4vN7ouMgcSSt5WKZzPs8atclTcJm36OTh4w==",
      "requires": {
        "chownr": "^1.0.1",
        "fs-minipass": "^1.2.5",
        "minipass": "^2.3.3",
        "minizlib": "^1.1.0",
        "mkdirp": "^0.5.0",
        "safe-buffer": "^5.1.2",
        "yallist": "^3.0.2"
      },
      "dependencies": {
        "yallist": {
          "version": "3.0.2",
          "resolved": "https://registry.npmjs.org/yallist/-/yallist-3.0.2.tgz",
          "integrity": "sha1-hFK0u36Dx8GI2AQcGoN8dz1ti7k="
        }
      }
    },
    "temp": {
      "version": "0.8.3",
      "resolved": "https://registry.npmjs.org/temp/-/temp-0.8.3.tgz",
      "integrity": "sha1-4Ma8TSa5AxJEEOT+2BEDAU38H1k=",
      "requires": {
        "os-tmpdir": "^1.0.0",
        "rimraf": "~2.2.6"
      }
    },
    "text-encoding": {
      "version": "0.6.4",
      "resolved": "http://registry.npmjs.org/text-encoding/-/text-encoding-0.6.4.tgz",
      "integrity": "sha1-45mpgiV6J22uQou5KEXLcb3CbRk=",
      "dev": true
    },
    "text-table": {
      "version": "0.2.0",
      "resolved": "https://registry.npmjs.org/text-table/-/text-table-0.2.0.tgz",
      "integrity": "sha1-f17oI66AUgfACvLfSoTsP8+lcLQ=",
      "dev": true
    },
    "textextensions": {
      "version": "2.2.0",
      "resolved": "https://registry.npmjs.org/textextensions/-/textextensions-2.2.0.tgz",
      "integrity": "sha512-j5EMxnryTvKxwH2Cq+Pb43tsf6sdEgw6Pdwxk83mPaq0ToeFJt6WE4J3s5BqY7vmjlLgkgXvhtXUxo80FyBhCA=="
    },
    "through": {
      "version": "2.3.8",
      "resolved": "http://registry.npmjs.org/through/-/through-2.3.8.tgz",
      "integrity": "sha1-DdTJ/6q8NXlgsbckEV1+Doai4fU="
    },
    "through2": {
      "version": "2.0.3",
      "resolved": "https://registry.npmjs.org/through2/-/through2-2.0.3.tgz",
      "integrity": "sha1-AARWmzfHx0ujnEPzzteNGtlBQL4=",
      "requires": {
        "readable-stream": "^2.1.5",
        "xtend": "~4.0.1"
      }
    },
    "thunkify": {
      "version": "2.1.2",
      "resolved": "https://registry.npmjs.org/thunkify/-/thunkify-2.1.2.tgz",
      "integrity": "sha1-+qDp0jDFGsyVyhOjYawFyn4EVT0="
    },
    "tiny-lr": {
      "version": "0.2.1",
      "resolved": "https://registry.npmjs.org/tiny-lr/-/tiny-lr-0.2.1.tgz",
      "integrity": "sha1-s/26gC5dVqM8L28QeUsy5Hescp0=",
      "dev": true,
      "requires": {
        "body-parser": "~1.14.0",
        "debug": "~2.2.0",
        "faye-websocket": "~0.10.0",
        "livereload-js": "^2.2.0",
        "parseurl": "~1.3.0",
        "qs": "~5.1.0"
      },
      "dependencies": {
        "debug": {
          "version": "2.2.0",
          "resolved": "http://registry.npmjs.org/debug/-/debug-2.2.0.tgz",
          "integrity": "sha1-+HBX6ZWxofauaklgZkE3vFbwOdo=",
          "dev": true,
          "requires": {
            "ms": "0.7.1"
          }
        },
        "ms": {
          "version": "0.7.1",
          "resolved": "https://registry.npmjs.org/ms/-/ms-0.7.1.tgz",
          "integrity": "sha1-nNE8A62/8ltl7/3nzoZO6VIBcJg=",
          "dev": true
        },
        "qs": {
          "version": "5.1.0",
          "resolved": "https://registry.npmjs.org/qs/-/qs-5.1.0.tgz",
          "integrity": "sha1-TZMuXH6kEcynajEtOaYGIA/VDNk=",
          "dev": true
        }
      }
    },
    "tinycolor2": {
      "version": "1.4.1",
      "resolved": "https://registry.npmjs.org/tinycolor2/-/tinycolor2-1.4.1.tgz",
      "integrity": "sha1-9PrTM0R7wLB9TcjpIJ2POaisd+g="
    },
    "tmp": {
      "version": "0.0.33",
      "resolved": "https://registry.npmjs.org/tmp/-/tmp-0.0.33.tgz",
      "integrity": "sha512-jRCJlojKnZ3addtTOjdIqoRuPEKBvNXcGYqzO6zWZX8KfKEpnGY5jfggJQ3EjKuu8D4bJRr0y+cYJFmYbImXGw==",
      "requires": {
        "os-tmpdir": "~1.0.2"
      }
    },
    "to-object-path": {
      "version": "0.3.0",
      "resolved": "https://registry.npmjs.org/to-object-path/-/to-object-path-0.3.0.tgz",
      "integrity": "sha1-KXWIt7Dn4KwI4E5nL4XB9JmeF68=",
      "requires": {
        "kind-of": "^3.0.2"
      },
      "dependencies": {
        "kind-of": {
          "version": "3.2.2",
          "resolved": "https://registry.npmjs.org/kind-of/-/kind-of-3.2.2.tgz",
          "integrity": "sha1-MeohpzS6ubuw8yRm2JOupR5KPGQ=",
          "requires": {
            "is-buffer": "^1.1.5"
          }
        }
      }
    },
    "to-regex": {
      "version": "3.0.2",
      "resolved": "https://registry.npmjs.org/to-regex/-/to-regex-3.0.2.tgz",
      "integrity": "sha512-FWtleNAtZ/Ki2qtqej2CXTOayOH9bHDQF+Q48VpWyDXjbYxA4Yz8iDB31zXOBUlOHHKidDbqGVrTUvQMPmBGBw==",
      "requires": {
        "define-property": "^2.0.2",
        "extend-shallow": "^3.0.2",
        "regex-not": "^1.0.2",
        "safe-regex": "^1.1.0"
      }
    },
    "to-regex-range": {
      "version": "2.1.1",
      "resolved": "https://registry.npmjs.org/to-regex-range/-/to-regex-range-2.1.1.tgz",
      "integrity": "sha1-fIDBe53+vlmeJzZ+DU3VWQFB2zg=",
      "requires": {
        "is-number": "^3.0.0",
        "repeat-string": "^1.6.1"
      }
    },
    "tough-cookie": {
      "version": "2.3.4",
      "resolved": "https://registry.npmjs.org/tough-cookie/-/tough-cookie-2.3.4.tgz",
      "integrity": "sha512-TZ6TTfI5NtZnuyy/Kecv+CnoROnyXn2DN97LontgQpCwsX2XyLYCC0ENhYkehSOwAp8rTQKc/NUIF7BkQ5rKLA==",
      "requires": {
        "punycode": "^1.4.1"
      }
    },
    "traverse": {
      "version": "0.3.9",
      "resolved": "https://registry.npmjs.org/traverse/-/traverse-0.3.9.tgz",
      "integrity": "sha1-cXuPIgzAu3tE5AUUwisui7xw2Lk="
    },
    "trim": {
      "version": "0.0.1",
      "resolved": "https://registry.npmjs.org/trim/-/trim-0.0.1.tgz",
      "integrity": "sha1-WFhUf2spB1fulczMZm+1AITEYN0="
    },
    "trim-newlines": {
      "version": "1.0.0",
      "resolved": "https://registry.npmjs.org/trim-newlines/-/trim-newlines-1.0.0.tgz",
      "integrity": "sha1-WIeWa7WCpFA6QetST301ARgVphM=",
      "dev": true
    },
    "tslib": {
      "version": "1.9.3",
      "resolved": "https://registry.npmjs.org/tslib/-/tslib-1.9.3.tgz",
      "integrity": "sha512-4krF8scpejhaOgqzBEcGM7yDIEfi0/8+8zDRZhNZZ2kjmHJ4hv3zCbQWxoJGz1iw5U0Jl0nma13xzHXcncMavQ=="
    },
    "tslint": {
      "version": "5.4.3",
      "resolved": "https://registry.npmjs.org/tslint/-/tslint-5.4.3.tgz",
      "integrity": "sha1-dhyEArgONHt3M6BDkKdXslNYBGc=",
      "requires": {
        "babel-code-frame": "^6.22.0",
        "colors": "^1.1.2",
        "commander": "^2.9.0",
        "diff": "^3.2.0",
        "glob": "^7.1.1",
        "minimatch": "^3.0.4",
        "resolve": "^1.3.2",
        "semver": "^5.3.0",
        "tslib": "^1.7.1",
        "tsutils": "^2.3.0"
      },
      "dependencies": {
        "diff": {
          "version": "3.5.0",
          "resolved": "https://registry.npmjs.org/diff/-/diff-3.5.0.tgz",
          "integrity": "sha512-A46qtFgd+g7pDZinpnwiRJtxbC1hpgf0uzP3iG89scHk0AUC7A1TGxf5OiiOUv/JMZR8GOt8hL900hV0bOy5xA=="
        },
        "minimatch": {
          "version": "3.0.4",
          "resolved": "https://registry.npmjs.org/minimatch/-/minimatch-3.0.4.tgz",
          "integrity": "sha512-yJHVQEhyqPLUTgt9B83PXu6W3rx4MvvHvSUvToogpwoGDOUQ+yDrR0HRot+yOCdCO7u4hX3pWft6kWBBcqh0UA==",
          "requires": {
            "brace-expansion": "^1.1.7"
          }
        }
      }
    },
    "tsutils": {
      "version": "2.29.0",
      "resolved": "https://registry.npmjs.org/tsutils/-/tsutils-2.29.0.tgz",
      "integrity": "sha512-g5JVHCIJwzfISaXpXE1qvNalca5Jwob6FjI4AoPlqMusJ6ftFE7IkkFoMhVLRgK+4Kx3gkzb8UZK5t5yTTvEmA==",
      "requires": {
        "tslib": "^1.8.1"
      }
    },
    "tunnel-agent": {
      "version": "0.6.0",
      "resolved": "https://registry.npmjs.org/tunnel-agent/-/tunnel-agent-0.6.0.tgz",
      "integrity": "sha1-J6XeoGs2sEoKmWZ3SykIaPD8QP0=",
      "requires": {
        "safe-buffer": "^5.0.1"
      }
    },
    "tweetnacl": {
      "version": "0.14.5",
      "resolved": "https://registry.npmjs.org/tweetnacl/-/tweetnacl-0.14.5.tgz",
      "integrity": "sha1-WuaBd/GS1EViadEIr6k/+HQ/T2Q=",
      "optional": true
    },
    "type-check": {
      "version": "0.3.2",
      "resolved": "https://registry.npmjs.org/type-check/-/type-check-0.3.2.tgz",
      "integrity": "sha1-WITKtRLPHTVeP7eE8wgEsrUg23I=",
      "requires": {
        "prelude-ls": "~1.1.2"
      }
    },
    "type-detect": {
      "version": "4.0.8",
      "resolved": "https://registry.npmjs.org/type-detect/-/type-detect-4.0.8.tgz",
      "integrity": "sha512-0fr/mIH1dlO+x7TlcMy+bIDqKPsw/70tVyeHW787goQjhmqaZe10uwLujubK9q9Lg6Fiho1KUKDYz0Z7k7g5/g==",
      "dev": true
    },
    "type-is": {
      "version": "1.6.16",
      "resolved": "https://registry.npmjs.org/type-is/-/type-is-1.6.16.tgz",
      "integrity": "sha512-HRkVv/5qY2G6I8iab9cI7v1bOIdhm94dVjQCPFElW9W+3GeDOSHmy2EBYe4VTApuzolPcmgFTN3ftVJRKR2J9Q==",
      "dev": true,
      "requires": {
        "media-typer": "0.3.0",
        "mime-types": "~2.1.18"
      }
    },
    "typedarray": {
      "version": "0.0.6",
      "resolved": "https://registry.npmjs.org/typedarray/-/typedarray-0.0.6.tgz",
      "integrity": "sha1-hnrHTjhkGHsdPUfZlqeOxciDB3c="
    },
    "typescript": {
      "version": "2.4.1",
      "resolved": "https://registry.npmjs.org/typescript/-/typescript-2.4.1.tgz",
      "integrity": "sha1-w8yxbdqgsjFN4DHn5v7onlujRrw=",
      "dev": true
    },
    "uglify-js": {
      "version": "3.4.9",
      "resolved": "https://registry.npmjs.org/uglify-js/-/uglify-js-3.4.9.tgz",
      "integrity": "sha512-8CJsbKOtEbnJsTyv6LE6m6ZKniqMiFWmm9sRbopbkGs3gMPPfd3Fh8iIA4Ykv5MgaTbqHr4BaoGLJLZNhsrW1Q==",
      "dev": true,
      "optional": true,
      "requires": {
        "commander": "~2.17.1",
        "source-map": "~0.6.1"
      },
      "dependencies": {
        "source-map": {
          "version": "0.6.1",
          "resolved": "https://registry.npmjs.org/source-map/-/source-map-0.6.1.tgz",
          "integrity": "sha512-UjgapumWlbMhkBgzT7Ykc5YXUT46F0iKu8SGXq0bcwP5dz/h0Plj6enJqjz1Zbq2l5WaqYnrVbwWOWMyF3F47g==",
          "dev": true,
          "optional": true
        }
      }
    },
    "underscore": {
      "version": "1.9.1",
      "resolved": "https://registry.npmjs.org/underscore/-/underscore-1.9.1.tgz",
      "integrity": "sha512-5/4etnCkd9c8gwgowi5/om/mYO5ajCaOgdzj/oW+0eQV9WxKBDZw5+ycmKmeaTXjInS/W0BzpGLo2xR2aBwZdg=="
    },
    "underscore.string": {
      "version": "3.2.3",
      "resolved": "https://registry.npmjs.org/underscore.string/-/underscore.string-3.2.3.tgz",
      "integrity": "sha1-gGmSYzZl1eX8tNsfs6hi62jp5to=",
      "dev": true
    },
    "union-value": {
      "version": "1.0.0",
      "resolved": "https://registry.npmjs.org/union-value/-/union-value-1.0.0.tgz",
      "integrity": "sha1-XHHDTLW61dzr4+oM0IIHulqhrqQ=",
      "requires": {
        "arr-union": "^3.1.0",
        "get-value": "^2.0.6",
        "is-extendable": "^0.1.1",
        "set-value": "^0.4.3"
      },
      "dependencies": {
        "extend-shallow": {
          "version": "2.0.1",
          "resolved": "https://registry.npmjs.org/extend-shallow/-/extend-shallow-2.0.1.tgz",
          "integrity": "sha1-Ua99YUrZqfYQ6huvu5idaxxWiQ8=",
          "requires": {
            "is-extendable": "^0.1.0"
          }
        },
        "set-value": {
          "version": "0.4.3",
          "resolved": "https://registry.npmjs.org/set-value/-/set-value-0.4.3.tgz",
          "integrity": "sha1-fbCPnT0i3H945Trzw79GZuzfzPE=",
          "requires": {
            "extend-shallow": "^2.0.1",
            "is-extendable": "^0.1.1",
            "is-plain-object": "^2.0.1",
            "to-object-path": "^0.3.0"
          }
        }
      }
    },
    "unique-filename": {
      "version": "1.1.1",
      "resolved": "https://registry.npmjs.org/unique-filename/-/unique-filename-1.1.1.tgz",
      "integrity": "sha512-Vmp0jIp2ln35UTXuryvjzkjGdRyf9b2lTXuSYUiPmzRcl3FDtYqAwOnTJkAngD9SWhnoJzDbTKwaOrZ+STtxNQ==",
      "requires": {
        "unique-slug": "^2.0.0"
      }
    },
    "unique-slug": {
      "version": "2.0.1",
      "resolved": "https://registry.npmjs.org/unique-slug/-/unique-slug-2.0.1.tgz",
      "integrity": "sha512-n9cU6+gITaVu7VGj1Z8feKMmfAjEAQGhwD9fE3zvpRRa0wEIx8ODYkVGfSc94M2OX00tUFV8wH3zYbm1I8mxFg==",
      "requires": {
        "imurmurhash": "^0.1.4"
      }
    },
    "universal-analytics": {
      "version": "0.4.15",
      "resolved": "https://registry.npmjs.org/universal-analytics/-/universal-analytics-0.4.15.tgz",
      "integrity": "sha512-9Dt6WBWsHsmv74G+N/rmEgi6KFZxVvQXkVhr0disegeUryybQAUQwMD1l5EtqaOu+hSOGbhL/hPPQYisZIqPRw==",
      "requires": {
        "async": "1.2.x",
        "request": "2.x",
        "underscore": "1.x",
        "uuid": "^3.0.0"
      }
    },
    "unpipe": {
      "version": "1.0.0",
      "resolved": "https://registry.npmjs.org/unpipe/-/unpipe-1.0.0.tgz",
      "integrity": "sha1-sr9O6FFKrmFltIF4KdIbLvSZBOw="
    },
    "unset-value": {
      "version": "1.0.0",
      "resolved": "https://registry.npmjs.org/unset-value/-/unset-value-1.0.0.tgz",
      "integrity": "sha1-g3aHP30jNRef+x5vw6jtDfyKtVk=",
      "requires": {
        "has-value": "^0.3.1",
        "isobject": "^3.0.0"
      },
      "dependencies": {
        "has-value": {
          "version": "0.3.1",
          "resolved": "https://registry.npmjs.org/has-value/-/has-value-0.3.1.tgz",
          "integrity": "sha1-ex9YutpiyoJ+wKIHgCVlSEWZXh8=",
          "requires": {
            "get-value": "^2.0.3",
            "has-values": "^0.1.4",
            "isobject": "^2.0.0"
          },
          "dependencies": {
            "isobject": {
              "version": "2.1.0",
              "resolved": "https://registry.npmjs.org/isobject/-/isobject-2.1.0.tgz",
              "integrity": "sha1-8GVWEJaj8dou9GJy+BXIQNh+DIk=",
              "requires": {
                "isarray": "1.0.0"
              }
            }
          }
        },
        "has-values": {
          "version": "0.1.4",
          "resolved": "https://registry.npmjs.org/has-values/-/has-values-0.1.4.tgz",
          "integrity": "sha1-bWHeldkd/Km5oCCJrThL/49it3E="
        }
      }
    },
    "unzip": {
      "version": "0.1.11",
      "resolved": "https://registry.npmjs.org/unzip/-/unzip-0.1.11.tgz",
      "integrity": "sha1-iXScY7BY19kNYZ+GuYqhU107l/A=",
      "requires": {
        "binary": ">= 0.3.0 < 1",
        "fstream": ">= 0.1.30 < 1",
        "match-stream": ">= 0.0.2 < 1",
        "pullstream": ">= 0.4.1 < 1",
        "readable-stream": "~1.0.31",
        "setimmediate": ">= 1.0.1 < 2"
      },
      "dependencies": {
        "isarray": {
          "version": "0.0.1",
          "resolved": "https://registry.npmjs.org/isarray/-/isarray-0.0.1.tgz",
          "integrity": "sha1-ihis/Kmo9Bd+Cav8YDiTmwXR7t8="
        },
        "readable-stream": {
          "version": "1.0.34",
          "resolved": "http://registry.npmjs.org/readable-stream/-/readable-stream-1.0.34.tgz",
          "integrity": "sha1-Elgg40vIQtLyqq+v5MKRbuMsFXw=",
          "requires": {
            "core-util-is": "~1.0.0",
            "inherits": "~2.0.1",
            "isarray": "0.0.1",
            "string_decoder": "~0.10.x"
          }
        },
        "string_decoder": {
          "version": "0.10.31",
          "resolved": "https://registry.npmjs.org/string_decoder/-/string_decoder-0.10.31.tgz",
          "integrity": "sha1-YuIDvEF2bGwoyfyEMB2rHFMQ+pQ="
        }
      }
    },
    "upath": {
      "version": "1.1.0",
      "resolved": "https://registry.npmjs.org/upath/-/upath-1.1.0.tgz",
      "integrity": "sha512-bzpH/oBhoS/QI/YtbkqCg6VEiPYjSZtrHQM6/QnJS6OL9pKUFLqb3aFh4Scvwm45+7iAgiMkLhSbaZxUqmrprw=="
    },
    "urix": {
      "version": "0.1.0",
      "resolved": "https://registry.npmjs.org/urix/-/urix-0.1.0.tgz",
      "integrity": "sha1-2pN/emLiH+wf0Y1Js1wpNQZ6bHI="
    },
    "url-regex": {
      "version": "3.2.0",
      "resolved": "https://registry.npmjs.org/url-regex/-/url-regex-3.2.0.tgz",
      "integrity": "sha1-260eDJ4p4QXdCx8J9oYvf9tIJyQ=",
      "requires": {
        "ip-regex": "^1.0.1"
      }
    },
    "use": {
      "version": "3.1.1",
      "resolved": "https://registry.npmjs.org/use/-/use-3.1.1.tgz",
      "integrity": "sha512-cwESVXlO3url9YWlFW/TA9cshCEhtu7IKJ/p5soJ/gGpj7vbvFrAY/eIioQ6Dw23KjZhYgiIo8HOs1nQ2vr/oQ=="
    },
    "user-home": {
      "version": "2.0.0",
      "resolved": "https://registry.npmjs.org/user-home/-/user-home-2.0.0.tgz",
      "integrity": "sha1-nHC/2Babwdy/SGBODwS4tJzenp8=",
      "dev": true,
      "requires": {
        "os-homedir": "^1.0.0"
      }
    },
    "util-deprecate": {
      "version": "1.0.2",
      "resolved": "https://registry.npmjs.org/util-deprecate/-/util-deprecate-1.0.2.tgz",
      "integrity": "sha1-RQ1Nyfpw3nMnYvvS1KKJgUGaDM8="
    },
    "uuid": {
      "version": "3.0.1",
      "resolved": "http://registry.npmjs.org/uuid/-/uuid-3.0.1.tgz",
      "integrity": "sha1-ZUS7ot/ajBzxfmKaOjBeK7H+5sE="
    },
    "validate-npm-package-license": {
      "version": "3.0.4",
      "resolved": "https://registry.npmjs.org/validate-npm-package-license/-/validate-npm-package-license-3.0.4.tgz",
      "integrity": "sha512-DpKm2Ui/xN7/HQKCtpZxoRWBhZ9Z0kqtygG8XCgNQ8ZlDnxuQmWhj566j8fN4Cu3/JmbhsDo7fcAJq4s9h27Ew==",
      "requires": {
        "spdx-correct": "^3.0.0",
        "spdx-expression-parse": "^3.0.0"
      }
    },
    "validate-npm-package-name": {
      "version": "3.0.0",
      "resolved": "https://registry.npmjs.org/validate-npm-package-name/-/validate-npm-package-name-3.0.0.tgz",
      "integrity": "sha1-X6kS2B630MdK/BQN5zF/DKffQ34=",
      "requires": {
        "builtins": "^1.0.3"
      }
    },
    "verror": {
      "version": "1.10.0",
      "resolved": "https://registry.npmjs.org/verror/-/verror-1.10.0.tgz",
      "integrity": "sha1-OhBcoXBTr1XW4nDB+CiGguGNpAA=",
      "requires": {
        "assert-plus": "^1.0.0",
        "core-util-is": "1.0.2",
        "extsprintf": "^1.2.0"
      }
    },
    "wcwidth": {
      "version": "1.0.1",
      "resolved": "https://registry.npmjs.org/wcwidth/-/wcwidth-1.0.1.tgz",
      "integrity": "sha1-8LDc+RW8X/FSivrbLA4XtTLaL+g=",
      "requires": {
        "defaults": "^1.0.3"
      }
    },
    "websocket-driver": {
      "version": "0.7.0",
      "resolved": "https://registry.npmjs.org/websocket-driver/-/websocket-driver-0.7.0.tgz",
      "integrity": "sha1-DK+dLXVdk67gSdS90NP+LMoqJOs=",
      "dev": true,
      "requires": {
        "http-parser-js": ">=0.4.0",
        "websocket-extensions": ">=0.1.1"
      }
    },
    "websocket-extensions": {
      "version": "0.1.3",
      "resolved": "https://registry.npmjs.org/websocket-extensions/-/websocket-extensions-0.1.3.tgz",
      "integrity": "sha512-nqHUnMXmBzT0w570r2JpJxfiSD1IzoI+HGVdd3aZ0yNi3ngvQ4jv1dtHt5VGxfI2yj5yqImPhOK4vmIh2xMbGg==",
      "dev": true
    },
    "which": {
      "version": "1.3.1",
      "resolved": "https://registry.npmjs.org/which/-/which-1.3.1.tgz",
      "integrity": "sha512-HxJdYWq1MTIQbJ3nw0cqssHoTNU267KlrDuGZ1WYlxDStUtKUhOaJmh112/TZmHxxUfuJqPXSOm7tDyas0OSIQ==",
      "requires": {
        "isexe": "^2.0.0"
      }
    },
    "which-module": {
      "version": "1.0.0",
      "resolved": "https://registry.npmjs.org/which-module/-/which-module-1.0.0.tgz",
      "integrity": "sha1-u6Y8qGGUiZT/MHc2CJ47lgJsKk8="
    },
    "window-size": {
      "version": "0.2.0",
      "resolved": "https://registry.npmjs.org/window-size/-/window-size-0.2.0.tgz",
      "integrity": "sha1-tDFbtCFKPXBY6+7okuE/ok2YsHU="
    },
    "winreg": {
      "version": "0.0.17",
      "resolved": "https://registry.npmjs.org/winreg/-/winreg-0.0.17.tgz",
      "integrity": "sha1-ysqg4a2hdVXMGgDs/JQA1/ODrQE="
    },
    "wordwrap": {
      "version": "1.0.0",
      "resolved": "https://registry.npmjs.org/wordwrap/-/wordwrap-1.0.0.tgz",
      "integrity": "sha1-J1hIEIkUVqQXHI0CJkQa3pDLyus="
    },
    "wrap-ansi": {
      "version": "2.1.0",
      "resolved": "http://registry.npmjs.org/wrap-ansi/-/wrap-ansi-2.1.0.tgz",
      "integrity": "sha1-2Pw9KE3QV5T+hJc8rs3Rz4JP3YU=",
      "requires": {
        "string-width": "^1.0.1",
        "strip-ansi": "^3.0.1"
      },
      "dependencies": {
        "is-fullwidth-code-point": {
          "version": "1.0.0",
          "resolved": "https://registry.npmjs.org/is-fullwidth-code-point/-/is-fullwidth-code-point-1.0.0.tgz",
          "integrity": "sha1-754xOG8DGn8NZDr4L95QxFfvAMs=",
          "requires": {
            "number-is-nan": "^1.0.0"
          }
        },
        "string-width": {
          "version": "1.0.2",
          "resolved": "https://registry.npmjs.org/string-width/-/string-width-1.0.2.tgz",
          "integrity": "sha1-EYvfW4zcUaKn5w0hHgfisLmxB9M=",
          "requires": {
            "code-point-at": "^1.0.0",
            "is-fullwidth-code-point": "^1.0.0",
            "strip-ansi": "^3.0.0"
          }
        }
      }
    },
    "wrappy": {
      "version": "1.0.2",
      "resolved": "https://registry.npmjs.org/wrappy/-/wrappy-1.0.2.tgz",
      "integrity": "sha1-tSQ9jz7BqjXxNkYFvA0QNuMKtp8="
    },
    "write": {
      "version": "0.2.1",
      "resolved": "https://registry.npmjs.org/write/-/write-0.2.1.tgz",
      "integrity": "sha1-X8A4KOJkzqP+kUVUdvejxWbLB1c=",
      "dev": true,
      "requires": {
        "mkdirp": "^0.5.1"
      }
    },
    "ws": {
      "version": "5.1.0",
      "resolved": "https://registry.npmjs.org/ws/-/ws-5.1.0.tgz",
      "integrity": "sha512-7KU/qkUXtJW9aa5WRKlo0puE1ejEoAgDb0D/Pt+lWpTkKF7Kp+MqFOtwNFwnuiYeeDpFjp0qyMniE84OjKIEqQ==",
      "requires": {
        "async-limiter": "~1.0.0"
      }
    },
    "xcode": {
      "version": "https://github.com/NativeScript/node-xcode/archive/NativeScript-1.5.2.tar.gz",
      "integrity": "sha512-AURwjKsAfEMOFmEK9MbxLHxcNzsKsmVjjFP9KQ+smWS/apxi3NXfhqnNaLgJc235bro73XfGIjxCtAnr7NS4Hw==",
      "requires": {
        "node-uuid": "1.3.3",
        "pegjs": "0.6.2"
      }
    },
    "xhr": {
      "version": "2.5.0",
      "resolved": "https://registry.npmjs.org/xhr/-/xhr-2.5.0.tgz",
      "integrity": "sha512-4nlO/14t3BNUZRXIXfXe+3N6w3s1KoxcJUUURctd64BLRe67E4gRwp4PjywtDY72fXpZ1y6Ch0VZQRY/gMPzzQ==",
      "requires": {
        "global": "~4.3.0",
        "is-function": "^1.0.1",
        "parse-headers": "^2.0.0",
        "xtend": "^4.0.0"
      }
    },
    "xml-parse-from-string": {
      "version": "1.0.1",
      "resolved": "https://registry.npmjs.org/xml-parse-from-string/-/xml-parse-from-string-1.0.1.tgz",
      "integrity": "sha1-qQKekp09vN7RafPG4oI42VpdWig="
    },
    "xml2js": {
      "version": "0.4.19",
      "resolved": "https://registry.npmjs.org/xml2js/-/xml2js-0.4.19.tgz",
      "integrity": "sha512-esZnJZJOiJR9wWKMyuvSE1y6Dq5LCuJanqhxslH2bxM6duahNZ+HMpCLhBQGZkbX6xRf8x1Y2eJlgt2q3qo49Q==",
      "requires": {
        "sax": ">=0.6.0",
        "xmlbuilder": "~9.0.1"
      },
      "dependencies": {
        "xmlbuilder": {
          "version": "9.0.7",
          "resolved": "https://registry.npmjs.org/xmlbuilder/-/xmlbuilder-9.0.7.tgz",
          "integrity": "sha1-Ey7mPS7FVlxVfiD0wi35rKaGsQ0="
        }
      }
    },
    "xmlbuilder": {
      "version": "8.2.2",
      "resolved": "https://registry.npmjs.org/xmlbuilder/-/xmlbuilder-8.2.2.tgz",
      "integrity": "sha1-aSSGc0ELS6QuGmE2VR0pIjNap3M="
    },
    "xmldom": {
      "version": "0.1.21",
      "resolved": "https://registry.npmjs.org/xmldom/-/xmldom-0.1.21.tgz",
      "integrity": "sha1-op4SENqx8QwlZltegBKbqo1pqXs="
    },
    "xmlhttprequest": {
      "version": "https://github.com/telerik/node-XMLHttpRequest/tarball/master",
      "integrity": "sha512-SPnuri0YNyTOxSIU/E0voUTEOEGkwI0kFuLBe9BEsbG8aIRYa9ASuizKzK3XeqnBjypF6tou5NRpuEsAW0CBxg=="
    },
    "xregexp": {
      "version": "2.0.0",
      "resolved": "https://registry.npmjs.org/xregexp/-/xregexp-2.0.0.tgz",
      "integrity": "sha1-UqY+VsoLhKfzpfPWGHLxJq16WUM="
    },
    "xtend": {
      "version": "4.0.1",
      "resolved": "https://registry.npmjs.org/xtend/-/xtend-4.0.1.tgz",
      "integrity": "sha1-pcbVMr5lbiPbgg77lDofBJmNY68="
    },
    "y18n": {
      "version": "3.2.1",
      "resolved": "https://registry.npmjs.org/y18n/-/y18n-3.2.1.tgz",
      "integrity": "sha1-bRX7qITAhnnA136I53WegR4H+kE="
    },
    "yallist": {
      "version": "2.1.2",
      "resolved": "https://registry.npmjs.org/yallist/-/yallist-2.1.2.tgz",
      "integrity": "sha1-HBH5IY8HYImkfdUS+TxmmaaoHVI="
    },
    "yargs": {
      "version": "6.0.0",
      "resolved": "http://registry.npmjs.org/yargs/-/yargs-6.0.0.tgz",
      "integrity": "sha1-kAR5306L9qsOhyFvXtKydguWg0U=",
      "requires": {
        "cliui": "^3.2.0",
        "decamelize": "^1.1.1",
        "get-caller-file": "^1.0.1",
        "os-locale": "^1.4.0",
        "read-pkg-up": "^1.0.1",
        "require-directory": "^2.1.1",
        "require-main-filename": "^1.0.1",
        "set-blocking": "^2.0.0",
        "string-width": "^1.0.2",
        "which-module": "^1.0.0",
        "window-size": "^0.2.0",
        "y18n": "^3.2.1",
        "yargs-parser": "^4.0.2"
      },
      "dependencies": {
        "is-fullwidth-code-point": {
          "version": "1.0.0",
          "resolved": "https://registry.npmjs.org/is-fullwidth-code-point/-/is-fullwidth-code-point-1.0.0.tgz",
          "integrity": "sha1-754xOG8DGn8NZDr4L95QxFfvAMs=",
          "requires": {
            "number-is-nan": "^1.0.0"
          }
        },
        "string-width": {
          "version": "1.0.2",
          "resolved": "https://registry.npmjs.org/string-width/-/string-width-1.0.2.tgz",
          "integrity": "sha1-EYvfW4zcUaKn5w0hHgfisLmxB9M=",
          "requires": {
            "code-point-at": "^1.0.0",
            "is-fullwidth-code-point": "^1.0.0",
            "strip-ansi": "^3.0.0"
          }
        }
      }
    },
    "yargs-parser": {
      "version": "4.2.1",
      "resolved": "https://registry.npmjs.org/yargs-parser/-/yargs-parser-4.2.1.tgz",
      "integrity": "sha1-KczqwNxPA8bIe0qfIX3RjJ90hxw=",
      "requires": {
        "camelcase": "^3.0.0"
      }
    },
    "zipstream": {
      "version": "https://github.com/Icenium/node-zipstream/tarball/master",
      "integrity": "sha512-99p+ohUBZ2Es0AXrw/tpazMcJ0/acpdQXr0UPrVWF0p7i8XiOYvjiXTdwXUVCTPopBGCSDtWBzOoYNPtF3z/8w=="
    }
  }
}<|MERGE_RESOLUTION|>--- conflicted
+++ resolved
@@ -1,10 +1,6 @@
 {
   "name": "nativescript",
-<<<<<<< HEAD
   "version": "5.1.0",
-=======
-  "version": "5.0.2",
->>>>>>> 1afcdc3c
   "lockfileVersion": 1,
   "requires": true,
   "dependencies": {

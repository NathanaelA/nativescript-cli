--- conflicted
+++ resolved
@@ -233,22 +233,8 @@
 		this.$logger.trace("Changes info in prepare platform:", changesInfo);
 
 		if (changesInfo.hasChanges) {
-<<<<<<< HEAD
-			// android build artifacts need to be cleaned up when switching from release to debug builds
-			if (platform.toLowerCase() === "android") {
-				let previousPrepareInfo = this.$projectChangesService.getPrepareInfo(platform, projectData);
-				// clean up prepared plugins when not building for release
-				if (previousPrepareInfo && previousPrepareInfo.release !== appFilesUpdaterOptions.release) {
-					await platformData.platformProjectService.cleanProject(platformData.projectRoot, projectData);
-				}
-			}
-
+			await this.cleanProject(platform, appFilesUpdaterOptions, platformData, projectData);
 			await this.preparePlatformCore(platform, appFilesUpdaterOptions, projectData, config, changesInfo, filesToSync);
-=======
-			await this.cleanProject(platform, appFilesUpdaterOptions, platformData, projectData);
-			await this.preparePlatformCore(platform, appFilesUpdaterOptions, projectData, platformSpecificData, changesInfo, filesToSync);
-
->>>>>>> b4902423
 			this.$projectChangesService.savePrepareInfo(platform, projectData);
 		} else {
 			this.$logger.out("Skipping prepare.");

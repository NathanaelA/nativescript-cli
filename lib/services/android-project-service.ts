///<reference path="../.d.ts"/>
"use strict";
import path = require("path");
import shell = require("shelljs");
import util = require("util");
import Future = require("fibers/future");
import options = require("../common/options");
import constants = require("../constants");
import hostInfo = require("../common/host-info");
import helpers = require("../common/helpers");
import fs = require("fs");
import os = require("os");

class AndroidProjectService implements IPlatformProjectService {
	private SUPPORTED_TARGETS = ["android-17", "android-18", "android-19", "android-21"];
	private static METADATA_DIRNAME = "__metadata";
	private static RES_DIRNAME = "res";
	private static VALUES_DIRNAME = "values";
	private static VALUES_VERSION_DIRNAME_PREFIX = AndroidProjectService.VALUES_DIRNAME + "-v";

	private targetApi: string;

	constructor(private $androidEmulatorServices: Mobile.IEmulatorPlatformServices,
		private $childProcess: IChildProcess,
		private $errors: IErrors,
		private $fs: IFileSystem,
		private $logger: ILogger,
		private $projectData: IProjectData,
		private $propertiesParser: IPropertiesParser) {
	}

	public get platformData(): IPlatformData {
		return {
			frameworkPackageName: "tns-android",
			normalizedPlatformName: "Android",
			platformProjectService: this,
			emulatorServices: this.$androidEmulatorServices,
			projectRoot: path.join(this.$projectData.platformsDir, "android"),
			deviceBuildOutputPath: path.join(this.$projectData.platformsDir, "android", "bin"),
			validPackageNamesForDevice: [
				util.format("%s-%s.%s", this.$projectData.projectName, "debug", "apk"),
				util.format("%s-%s.%s", this.$projectData.projectName, "release", "apk")
			],
			frameworkFilesExtensions: [".jar", ".dat", ".so"]
		};
	}

	public validate(): IFuture<void> {
		return (() => {
			this.validatePackageName(this.$projectData.projectId);
			this.validateProjectName(this.$projectData.projectName);

			this.checkAnt().wait() && this.checkAndroid().wait() && this.checkJava().wait();
		}).future<void>()();
	}

	public createProject(projectRoot: string, frameworkDir: string): IFuture<void> {
		return (() => {
			this.$fs.ensureDirectoryExists(projectRoot).wait();
			var newTarget = this.getLatestValidAndroidTarget(frameworkDir).wait();
			var versionNumber = _.last(newTarget.split("-"));
			if(options.symlink) {
				this.copyResValues(projectRoot, frameworkDir, versionNumber).wait();
				this.copy(projectRoot, frameworkDir, ".project AndroidManifest.xml project.properties", "-f").wait();

				this.symlinkDirectory("assets", projectRoot, frameworkDir).wait();
				this.symlinkDirectory("libs", projectRoot, frameworkDir).wait();
			} else {
				this.copyResValues(projectRoot, frameworkDir, versionNumber).wait();
				this.copy(projectRoot, frameworkDir, "assets libs", "-R").wait();
				this.copy(projectRoot, frameworkDir, ".project AndroidManifest.xml project.properties", "-f").wait();
			}

			if(newTarget) {
				this.updateTarget(projectRoot, newTarget).wait();
			}

			// Create src folder
			var packageName = this.$projectData.projectId;
			var packageAsPath = packageName.replace(/\./g, path.sep);
			var activityDir = path.join(projectRoot, 'src', packageAsPath);
			this.$fs.createDirectory(activityDir).wait();

		}).future<any>()();
	}

	private copyResValues(projectRoot: string, frameworkDir: string, versionNumber: string): IFuture<void> {
		return (() => {
			var resSourceDir = path.join(frameworkDir, AndroidProjectService.RES_DIRNAME);
			var resDestinationDir = path.join(projectRoot, AndroidProjectService.RES_DIRNAME);
			this.$fs.createDirectory(resDestinationDir).wait();
			var versionDirName = AndroidProjectService.VALUES_VERSION_DIRNAME_PREFIX + versionNumber;
			var directoriesToCopy = [AndroidProjectService.VALUES_DIRNAME];
			if(this.$fs.exists(path.join(resSourceDir, versionDirName)).wait()) {
				directoriesToCopy.push(versionDirName);
			}

			this.copy(resDestinationDir, resSourceDir, directoriesToCopy.join(" "), "-R").wait();
		}).future<void>()();
	}

	public interpolateData(projectRoot: string): IFuture<void> {
		return (() => {
			// Interpolate the activity name and package
			var manifestPath = path.join(projectRoot, "AndroidManifest.xml");
			var safeActivityName = this.$projectData.projectName.replace(/\W/g, '');
			shell.sed('-i', /__PACKAGE__/, this.$projectData.projectId, manifestPath);
			shell.sed('-i', /__APILEVEL__/, this.getTarget(projectRoot).wait().split('-')[1], manifestPath);

			var stringsFilePath = path.join(projectRoot, 'res', 'values', 'strings.xml');
			shell.sed('-i', /__NAME__/, this.$projectData.projectName, stringsFilePath);
			shell.sed('-i', /__TITLE_ACTIVITY__/, this.$projectData.projectName, stringsFilePath);
			shell.sed('-i', /__NAME__/, this.$projectData.projectName, path.join(projectRoot, '.project'));

		}).future<void>()();
	}

	public afterCreateProject(projectRoot: string): IFuture<void> {
		return (() => {
			var targetApi = this.getTarget(projectRoot).wait();
			this.$logger.trace("Android target: %s", targetApi);
			this.runAndroidUpdate(projectRoot, targetApi).wait();
		}).future<void>()();
	}

	public prepareProject(platformData: IPlatformData): IFuture<string> {
		return (() => {
			var appSourceDirectory = path.join(this.$projectData.projectDir, constants.APP_FOLDER_NAME);
			var assetsDirectory = path.join(platformData.projectRoot, "assets");
			var resDirectory = path.join(platformData.projectRoot, "res");

			shell.cp("-Rf", path.join(appSourceDirectory, "*"), assetsDirectory);

			var appResourcesDirectoryPath = path.join(assetsDirectory, constants.APP_RESOURCES_FOLDER_NAME);
			if (this.$fs.exists(appResourcesDirectoryPath).wait()) {
				shell.cp("-Rf", path.join(appResourcesDirectoryPath, platformData.normalizedPlatformName, "*"), resDirectory);
				this.$fs.deleteDirectory(appResourcesDirectoryPath).wait();
			}

			return assetsDirectory;

		}).future<string>()();
    }

<<<<<<< HEAD
	public getDebugOnDeviceSetup(): Mobile.IDebugOnDeviceSetup {
		return { };
	}

=======
>>>>>>> a5c94818
	public canUpdatePlatform(currentVersion: string, newVersion: string): IFuture<boolean> {
		return (() => {
			return true;
		}).future<boolean>()();
	}

<<<<<<< HEAD
	public updatePlatform(currentVersion: string, newVersion: string): IFuture<void> {
=======
	updatePlatform(currentVersion: string, newVersion: string): IFuture<void> {
>>>>>>> a5c94818
		return (() => { }).future<void>()();
	}

    private updateMetadata(projectRoot: string): void {
        var projMetadataDir = path.join(projectRoot, "assets", "metadata");
        var libsmetadataDir = path.join(projectRoot, "../../lib", this.platformData.normalizedPlatformName, AndroidProjectService.METADATA_DIRNAME);
        shell.cp("-f", path.join(libsmetadataDir, "*.dat"), projMetadataDir);
    }

    private generateMetadata(projectRoot: string): void {
        var metadataGeneratorPath = path.join(__dirname, "../../resources/tools/metadata-generator.jar");
        var libsFolder = path.join(projectRoot, "../../lib", this.platformData.normalizedPlatformName);
		var metadataDirName = AndroidProjectService.METADATA_DIRNAME;
        var outDir = path.join(libsFolder, metadataDirName);
        this.$fs.ensureDirectoryExists(outDir).wait();

		shell.cp("-f", path.join(__dirname, "../../resources/tools/android.jar"), libsFolder);
		shell.cp("-f", path.join(__dirname, "../../resources/tools/android-support-v4.jar"), libsFolder);
		shell.cp("-f", path.join(projectRoot, "libs/*.jar"), libsFolder);

		this.spawn('java', ['-jar', metadataGeneratorPath, libsFolder, outDir]).wait();
    }

	public buildProject(projectRoot: string): IFuture<void> {
		return (() => {
			var buildConfiguration = options.release ? "release" : "debug";
            var args = this.getAntArgs(buildConfiguration, projectRoot);
			var argsSaved = this.getAntArgs(buildConfiguration, projectRoot);
            this.spawn('ant', args).wait();
            this.generateMetadata(projectRoot);
            this.updateMetadata(projectRoot);
            // build the project again in order to include the newly generated metadata
			this.spawn('ant', argsSaved).wait();
		}).future<void>()();
	}

	public isPlatformPrepared(projectRoot: string): IFuture<boolean> {
		return this.$fs.exists(path.join(projectRoot, "assets", constants.APP_FOLDER_NAME));
    }

    private generateBuildFile(projDir: string, targetSdk: string): void {
        this.$logger.info("Generate build.xml for %s", projDir);
        var cmd = util.format("android update project -p %s --target %s --subprojects", projDir, targetSdk);
        this.$childProcess.exec(cmd).wait();
    }

    private parseProjectProperties(projDir: string, destDir: string): void {
        var projProp = path.join(projDir, "project.properties");

        if (!this.$fs.exists(projProp).wait()) {
            this.$logger.warn("Warning: File %s does not exist", projProp);
            return;
        }

		var lines = this.$fs.readText(projProp, "utf-8").wait().split(os.EOL);

		var regEx = /android\.library\.reference\.(\d+)=(.*)/;
        lines.forEach(elem => {
            var match = elem.match(regEx);
            if (match) {
                var libRef: ILibRef = { idx: parseInt(match[1]), path: match[2].trim() };
                libRef.adjustedPath = this.$fs.isRelativePath(libRef.path) ? path.join(projDir, libRef.path) : libRef.path;
                this.parseProjectProperties(libRef.adjustedPath, destDir);
            }
        });

        this.$logger.info("Copying %s", projDir);
        shell.cp("-Rf", projDir, destDir);

        var targetDir = path.join(destDir, path.basename(projDir));
        // TODO: parametrize targetSdk
        var targetSdk = "android-17";
        this.generateBuildFile(targetDir, targetSdk);
    }

    private getProjectReferences(projDir: string): ILibRef[]{
        var projProp = path.join(projDir, "project.properties");

		var lines = this.$fs.readText(projProp, "utf-8").wait().split(os.EOL);

        var refs: ILibRef[] = [];

		var regEx = /android\.library\.reference\.(\d+)=(.*)/;
        lines.forEach(elem => {
            var match = elem.match(regEx);
            if (match) {
                var libRef: ILibRef = { idx: parseInt(match[1]), path: match[2] };
                libRef.adjustedPath = path.join(projDir, libRef.path);
                refs.push(libRef);
            }
        });

        return refs;
    }

    private updateProjectReferences(projDir: string, libraryPath: string): void {
        var refs = this.getProjectReferences(projDir);
		var maxIdx = refs.length > 0 ? _.max(refs, r => r.idx).idx : 0;

        var relLibDir = path.relative(projDir, libraryPath).split("\\").join("/");

        var libRefExists = _.any(refs, r => path.normalize(r.path) === path.normalize(relLibDir));

        if (!libRefExists) {
            var projRef = util.format("%sandroid.library.reference.%d=%s", os.EOL, maxIdx + 1, relLibDir);
            var projProp = path.join(projDir, "project.properties");
            fs.appendFileSync(projProp, projRef, { encoding: "utf-8" });
        }
    }

	public addLibrary(platformData: IPlatformData, libraryPath: string): IFuture<void> {
		return (() => {
			var name = path.basename(libraryPath);
			var projDir = this.$projectData.projectDir;
			var targetPath = path.join(projDir, "lib", platformData.normalizedPlatformName);
			this.$fs.ensureDirectoryExists(targetPath).wait();

			this.parseProjectProperties(libraryPath, targetPath);

			shell.cp("-f", path.join(libraryPath, "*.jar"), targetPath);
			var projectLibsDir = path.join(platformData.projectRoot, "libs");
			this.$fs.ensureDirectoryExists(projectLibsDir).wait();
			shell.cp("-f", path.join(libraryPath, "*.jar"), projectLibsDir);

			var targetLibPath = path.join(targetPath, path.basename(libraryPath));

            var libProjProp = path.join(libraryPath, "project.properties");
            if (this.$fs.exists(libProjProp).wait()) {
                this.updateProjectReferences(platformData.projectRoot, targetLibPath);
            }
		}).future<void>()();
    }

	public getFrameworkFilesExtensions(): string[] {
		return [".jar", ".dat"];
	}

	private copy(projectRoot: string, frameworkDir: string, files: string, cpArg: string): IFuture<void> {
		return (() => {
			var paths = files.split(' ').map(p => path.join(frameworkDir, p));
			shell.cp(cpArg, paths, projectRoot);
		}).future<void>()();
	}

	private spawn(command: string, args: string[]): IFuture<void> {
		if (hostInfo.isWindows()) {
			args.unshift('/s', '/c', command);
			command = 'cmd';
		}

		return this.$childProcess.spawnFromEvent(command, args, "close", {stdio: "inherit"});
	}

	private getAntArgs(configuration: string, projectRoot: string): string[] {
		var args = [configuration, "-f", path.join(projectRoot, "build.xml")];
		if(configuration === "release") {
			if(options.keyStorePath) {
				args = args.concat(["-Dkey.store", options.keyStorePath]);
			}

			if(options.keyStorePassword) {
				args = args.concat(["-Dkey.store.password", options.keyStorePassword]);
			}

			if(options.keyStoreAlias) {
				args = args.concat(["-Dkey.alias", options.keyStoreAlias]);
			}

			if(options.keyStoreAliasPassword) {
				args = args.concat(["-Dkey.alias.password", options.keyStoreAliasPassword])
			}
		}

		return args;
	}

	private runAndroidUpdate(projectPath: string, targetApi: string): IFuture<void> {
		return (() => {
			var args = [
				"--path", projectPath,
				"--target", targetApi,
				"--name", this.$projectData.projectName
			];

			this.spawn("android", ['update', 'project'].concat(args)).wait();
		}).future<void>()();
	}

	private validatePackageName(packageName: string): void {
		//Make the package conform to Java package types
		//Enforce underscore limitation
		if (!/^[a-zA-Z]+(\.[a-zA-Z0-9][a-zA-Z0-9_]*)+$/.test(packageName)) {
			this.$errors.fail("Package name must look like: com.company.Name");
		}

		//Class is a reserved word
		if(/\b[Cc]lass\b/.test(packageName)) {
			this.$errors.fail("class is a reserved word");
		}
	}

	private validateProjectName(projectName: string): void {
		if (projectName === '') {
			this.$errors.fail("Project name cannot be empty");
		}

		//Classes in Java don't begin with numbers
		if (/^[0-9]/.test(projectName)) {
			this.$errors.fail("Project name must not begin with a number");
		}
	}

	private getLatestValidAndroidTarget(frameworkDir: string): IFuture<string> {
		return (() => {
			var validTarget = this.getTarget(frameworkDir).wait();
			var installedTargets = this.getInstalledTargets().wait();

			// adjust to the latest available version
			var	newTarget = _(this.SUPPORTED_TARGETS).sort().findLast(supportedTarget => _.contains(installedTargets, supportedTarget));
			if (!newTarget) {
				this.$errors.fail("Please install Android target %s. Make sure you have the latest Android tools installed as well." +
					" Run \"android\" from your command-line to install/update any missing SDKs or tools.",
					validTarget.split('-')[1]);
			}

			return newTarget;
		}).future<string>()();
	}

	private updateTarget(projectRoot: string, newTarget: string): IFuture<void> {
		return (() => {
			var file = path.join(projectRoot, "project.properties");
			var editor = this.$propertiesParser.createEditor(file).wait();
			editor.set("target", newTarget);
			var future = new Future<void>();
			editor.save((err:any) => {
				if (err) {
					future.throw(err);
				} else {
					this.targetApi = null; // so that later we can repopulate the cache
					future.return();
				}
			});
			future.wait();
		}).future<void>()();
	}

	private installedTargetsCache: string[] = null;
	private getInstalledTargets(): IFuture<string[]> {
		return (() => {
			if (!this.installedTargetsCache) {
				this.installedTargetsCache = [];
				var output = this.$childProcess.exec('android list targets').wait();
				output.replace(/id: \d+ or "(.+)"/g, (m:string, p1:string) => (this.installedTargetsCache.push(p1), m));
			}
			return this.installedTargetsCache;
		}).future<string[]>()();
	}

	private getTarget(projectRoot: string): IFuture<string> {
		return (() => {
			if(!this.targetApi) {
				var projectPropertiesFilePath = path.join(projectRoot, "project.properties");

				if (this.$fs.exists(projectPropertiesFilePath).wait()) {
					var properties = this.$propertiesParser.createEditor(projectPropertiesFilePath).wait();
					this.targetApi = properties.get("target");
				}
			}

			return this.targetApi;
		}).future<string>()();
	}

	private checkAnt(): IFuture<void> {
		return (() => {
			try {
				this.$childProcess.exec("ant -version").wait();
			} catch(error) {
				this.$errors.fail("Error executing commands 'ant', make sure you have ant installed and added to your PATH.")
			}
		}).future<void>()();
	}

	private checkJava(): IFuture<void> {
		return (() => {
			try {
				this.$childProcess.exec("java -version").wait();
			} catch(error) {
				this.$errors.fail("%s\n Failed to run 'java', make sure your java environment is set up.\n Including JDK and JRE.\n Your JAVA_HOME variable is %s", error, process.env.JAVA_HOME);
			}
		}).future<void>()();
	}

	private checkAndroid(): IFuture<void> {
		return (() => {
			try {
				this.$childProcess.exec('android list targets').wait();
			} catch(error) {
				if (error.match(/command\snot\sfound/)) {
					this.$errors.fail("The command \"android\" failed. Make sure you have the latest Android SDK installed, and the \"android\" command (inside the tools/ folder) is added to your path.");
				} else {
					this.$errors.fail("An error occurred while listing Android targets");
				}
			}
		}).future<void>()();
	}

	private symlinkDirectory(directoryName: string, projectRoot: string, frameworkDir: string): IFuture<void> {
		return (() => {
			this.$fs.createDirectory(path.join(projectRoot, directoryName)).wait();
			var directoryContent = this.$fs.readDirectory(path.join(frameworkDir, directoryName)).wait();

			_.each(directoryContent, (file: string) => {
				var sourceFilePath = path.join(frameworkDir, directoryName, file);
				var destinationFilePath = path.join(projectRoot, directoryName, file);
				if(this.$fs.getFsStats(sourceFilePath).wait().isFile()) {
					this.$fs.symlink(sourceFilePath, destinationFilePath).wait();
				} else {
					this.$fs.symlink(sourceFilePath, destinationFilePath, "dir").wait();
				}
			});

		}).future<void>()();
	}
}
$injector.register("androidProjectService", AndroidProjectService);<|MERGE_RESOLUTION|>--- conflicted
+++ resolved
@@ -142,24 +142,17 @@
 		}).future<string>()();
     }
 
-<<<<<<< HEAD
 	public getDebugOnDeviceSetup(): Mobile.IDebugOnDeviceSetup {
 		return { };
 	}
 
-=======
->>>>>>> a5c94818
 	public canUpdatePlatform(currentVersion: string, newVersion: string): IFuture<boolean> {
 		return (() => {
 			return true;
 		}).future<boolean>()();
 	}
 
-<<<<<<< HEAD
 	public updatePlatform(currentVersion: string, newVersion: string): IFuture<void> {
-=======
-	updatePlatform(currentVersion: string, newVersion: string): IFuture<void> {
->>>>>>> a5c94818
 		return (() => { }).future<void>()();
 	}
 

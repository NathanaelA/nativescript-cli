declare module "nativescript-dev-xcode" {
<<<<<<< HEAD
	interface Options {
		[key: string]: any;

		customFramework?: boolean;
		embed?: boolean;
		relativePath?: string;
	}

	class project {
		constructor(filename: string);

		parse(callback: () => void): void;
		parseSync(): void;

		writeSync(options: any): string;

		addFramework(filepath: string, options?: Options): void;
		removeFramework(filePath: string, options?: Options): void;
		
		addPbxGroup(filePathsArray: any[], name: string, path: string, sourceTree: string): void;
		
		removePbxGroup(groupName: string, path: string): void;
		
		addToHeaderSearchPaths(options?: Options): void;
		removeFromHeaderSearchPaths(options?: Options): void;
		updateBuildProperty(key: string, value: any): void;

		pbxXCBuildConfigurationSection(): any;

		addTarget(targetName: string, targetType: string, targetPath?: string): target;
		addBuildPhase(filePathsArray: string[],
			buildPhaseType: string,
			comment: string,
			target?: string,
			optionsOrFolderType?: Object|string,
			subfolderPath?: string
		): any;
		addToBuildSettings(buildSetting: string, value: any, targetUuid?: string): void;
		addPbxGroup(
			filePathsArray: string[],
			name: string,
			path: string,
			sourceTree: string,
			opt: {filesRelativeToProject?: boolean, target?: string, uuid?: string, isMain?: boolean }
		): group;
		addBuildProperty(prop: string, value: any, build_name?: string, productName?: string): void;
		addToHeaderSearchPaths(file: string|Object, productName?: string): void;
		removeTargetsByProductType(targetType: string): void
	}

	class target {
		uuid: string;
		pbxNativeTarget: {productName: string}
	}

	class group {
		uuid: string;
		pbxGroup: Object;
	}
=======
    interface Options {
        [key: string]: any;

        customFramework?: boolean;
        embed?: boolean;
        relativePath?: string;
    }

    class project {
        constructor(filename: string);

        parse(callback: () => void): void;
        parseSync(): void;

        writeSync(options: any): string;

        addFramework(filepath: string, options?: Options): void;
        removeFramework(filePath: string, options?: Options): void;
        
        addPbxGroup(filePathsArray: any[], name: string, path: string, sourceTree: string): void;
        
        removePbxGroup(groupName: string, path: string): void;
        
        addToHeaderSearchPaths(options?: Options): void;
        removeFromHeaderSearchPaths(options?: Options): void;
        updateBuildProperty(key: string, value: any): void;

        pbxXCBuildConfigurationSection(): any;

        addTarget(targetName: string, targetType: string, targetPath?: string, parentTarget?: string): target;
        addBuildPhase(filePathsArray: string[],
            buildPhaseType: string,
            comment: string,
            target?: string,
            optionsOrFolderType?: Object|string,
            subfolderPath?: string
        ): any;
        addToBuildSettings(buildSetting: string, value: any, targetUuid?: string): void;
        addPbxGroup(
            filePathsArray: string[],
            name: string,
            path: string,
            sourceTree: string,
            opt: {filesRelativeToProject?: boolean, target?: string, uuid?: string, isMain?: boolean }
        ): group;
        addBuildProperty(prop: string, value: any, build_name?: string, productName?: string): void;
        addToHeaderSearchPaths(file: string|Object, productName?: string): void;
        removeTargetsByProductType(targetType: string): void
        getFirstTarget(): {uuid: string}
    }

    class target {
        uuid: string;
        pbxNativeTarget: {productName: string}
    }

    class group {
        uuid: string;
        pbxGroup: Object;
    }
>>>>>>> a4cb42cc
}<|MERGE_RESOLUTION|>--- conflicted
+++ resolved
@@ -1,5 +1,4 @@
 declare module "nativescript-dev-xcode" {
-<<<<<<< HEAD
 	interface Options {
 		[key: string]: any;
 
@@ -18,7 +17,7 @@
 
 		addFramework(filepath: string, options?: Options): void;
 		removeFramework(filePath: string, options?: Options): void;
-		
+	
 		addPbxGroup(filePathsArray: any[], name: string, path: string, sourceTree: string): void;
 		
 		removePbxGroup(groupName: string, path: string): void;
@@ -29,7 +28,7 @@
 
 		pbxXCBuildConfigurationSection(): any;
 
-		addTarget(targetName: string, targetType: string, targetPath?: string): target;
+		addTarget(targetName: string, targetType: string, targetPath?: string, parentTarget?: string): target;
 		addBuildPhase(filePathsArray: string[],
 			buildPhaseType: string,
 			comment: string,
@@ -47,7 +46,8 @@
 		): group;
 		addBuildProperty(prop: string, value: any, build_name?: string, productName?: string): void;
 		addToHeaderSearchPaths(file: string|Object, productName?: string): void;
-		removeTargetsByProductType(targetType: string): void
+		removeTargetsByProductType(targetType: string): void;
+		getFirstTarget(): {uuid: string};
 	}
 
 	class target {
@@ -59,66 +59,4 @@
 		uuid: string;
 		pbxGroup: Object;
 	}
-=======
-    interface Options {
-        [key: string]: any;
-
-        customFramework?: boolean;
-        embed?: boolean;
-        relativePath?: string;
-    }
-
-    class project {
-        constructor(filename: string);
-
-        parse(callback: () => void): void;
-        parseSync(): void;
-
-        writeSync(options: any): string;
-
-        addFramework(filepath: string, options?: Options): void;
-        removeFramework(filePath: string, options?: Options): void;
-        
-        addPbxGroup(filePathsArray: any[], name: string, path: string, sourceTree: string): void;
-        
-        removePbxGroup(groupName: string, path: string): void;
-        
-        addToHeaderSearchPaths(options?: Options): void;
-        removeFromHeaderSearchPaths(options?: Options): void;
-        updateBuildProperty(key: string, value: any): void;
-
-        pbxXCBuildConfigurationSection(): any;
-
-        addTarget(targetName: string, targetType: string, targetPath?: string, parentTarget?: string): target;
-        addBuildPhase(filePathsArray: string[],
-            buildPhaseType: string,
-            comment: string,
-            target?: string,
-            optionsOrFolderType?: Object|string,
-            subfolderPath?: string
-        ): any;
-        addToBuildSettings(buildSetting: string, value: any, targetUuid?: string): void;
-        addPbxGroup(
-            filePathsArray: string[],
-            name: string,
-            path: string,
-            sourceTree: string,
-            opt: {filesRelativeToProject?: boolean, target?: string, uuid?: string, isMain?: boolean }
-        ): group;
-        addBuildProperty(prop: string, value: any, build_name?: string, productName?: string): void;
-        addToHeaderSearchPaths(file: string|Object, productName?: string): void;
-        removeTargetsByProductType(targetType: string): void
-        getFirstTarget(): {uuid: string}
-    }
-
-    class target {
-        uuid: string;
-        pbxNativeTarget: {productName: string}
-    }
-
-    class group {
-        uuid: string;
-        pbxGroup: Object;
-    }
->>>>>>> a4cb42cc
 }
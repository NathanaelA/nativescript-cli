import * as log4js from "log4js";
import * as util from "util";
import * as stream from "stream";
import * as marked from "marked";
import { cache } from "../decorators";
import { layout } from "./layouts/cli-layout";
import { LoggerConfigData, LoggerLevel, LoggerAppenders } from "../../constants";
const TerminalRenderer = require("marked-terminal");
const chalk = require("chalk");

export class Logger implements ILogger {
	private log4jsLogger: log4js.Logger = null;
	private passwordRegex = /(password=).*?(['&,]|$)|(password["']?\s*:\s*["']).*?(["'])/i;
	private passwordReplacement = "$1$3*******$2$4";

	constructor(private $config: Config.IConfig,
		private $options: IOptions) {
	}

	@cache()
	public initialize(opts?: ILoggerOptions): void {
		opts = opts || {};
		const { appenderOptions: appenderOpts, level } = opts;

		const appender: any = {
			type: "console",
			layout: {
				type: "messagePassThrough"
			}
		};

		if (appenderOpts) {
			_.merge(appender, appenderOpts);
		}

		const appenders: IDictionary<log4js.Appender> = {
			out: appender
		};

		const categories: IDictionary<{ appenders: string[]; level: string; }> = {
			default: {
				appenders: ['out'],
				level: level || (this.$config.DEBUG ? "TRACE" : "INFO")
			}
		};

		log4js.configure({ appenders, categories });

		this.log4jsLogger = log4js.getLogger();
	}

	public initializeCliLogger(): void {
		log4js.addLayout("cli", layout);

		this.initialize({
			appenderOptions: { type: LoggerAppenders.cliAppender, layout: { type: "cli" } },
			level: <any>this.$options.log
		});
	}

	getLevel(): string {
		this.initialize();

		return this.log4jsLogger.level.toString();
	}

	fatal(...args: any[]): void {
		this.logMessage(args, LoggerLevel.FATAL);
	}

	error(...args: any[]): void {
		args.push({ [LoggerConfigData.useStderr]: true });
		this.logMessage(args, LoggerLevel.ERROR);
	}

	warn(...args: any[]): void {
		this.logMessage(args, LoggerLevel.WARN);
	}

	info(...args: any[]): void {
		this.logMessage(args, LoggerLevel.INFO);
	}

	debug(...args: any[]): void {
		const encodedArgs: string[] = this.getPasswordEncodedArguments(args);
		this.logMessage(encodedArgs, LoggerLevel.DEBUG);
	}

	trace(...args: any[]): void {
		const encodedArgs: string[] = this.getPasswordEncodedArguments(args);
		this.logMessage(encodedArgs, LoggerLevel.TRACE);
	}

	prepare(item: any): string {
		if (typeof item === "undefined" || item === null) {
			return "[no content]";
		}
		if (typeof item === "string") {
			return item;
		}
		// do not try to read streams, because they may not be rewindable
		if (item instanceof stream.Readable) {
			return "[ReadableStream]";
		}

		// There's no point in printing buffers
		if (item instanceof Buffer) {
			return "[Buffer]";
		}

		return JSON.stringify(item);
	}

	public printMarkdown(...args: string[]): void {
		const opts = {
			unescape: true,
			link: chalk.red,
			strong: chalk.green.bold,
			firstHeading: chalk.blue.bold,
			tableOptions: {
				chars: { 'mid': '', 'left-mid': '', 'mid-mid': '', 'right-mid': '' },
				style: {
					'padding-left': 1,
					'padding-right': 1,
					head: ['green', 'bold'],
					border: ['grey'],
					compact: false
				}
			}
		};

		marked.setOptions({ renderer: new TerminalRenderer(opts) });

		const formattedMessage = marked(util.format.apply(null, args));
		this.info(formattedMessage, { [LoggerConfigData.skipNewLine]: true });
	}

	public isVerbose(): boolean {
		return log4js.levels.DEBUG.isGreaterThanOrEqualTo(this.getLevel());
	}

	private logMessage(inputData: any[], logMethod: string): void {
		this.initialize();

		const logOpts = this.getLogOptionsForMessage(inputData);
		const data = logOpts.data;
		delete logOpts.data;

		for (const prop in logOpts) {
			this.log4jsLogger.addContext(prop, logOpts[prop]);
		}

		(<IDictionary<any>>this.log4jsLogger)[logMethod.toLowerCase()].apply(this.log4jsLogger, data);

		for (const prop in logOpts) {
			this.log4jsLogger.removeContext(prop);
		}
	}

	private getLogOptionsForMessage(data: any[]): { data: any[], [key: string]: any } {
		const loggerOptionKeys = _.keys(LoggerConfigData);
		const dataToCheck = data.filter(el => {
			// objects created with Object.create(null) do not have `hasOwnProperty` function
			if (!!el && typeof el === "object" && el.hasOwnProperty && typeof el.hasOwnProperty === "function") {
				for (const key of loggerOptionKeys) {
					if (el.hasOwnProperty(key)) {
						// include only the elements which have one of the keys we've specified as logger options
						return true;
					}
				}
			}

			return false;
		});

		const result: any = {
			data: _.difference(data, dataToCheck)
		};

		for (const element of dataToCheck) {
			if (loggerOptionKeys.length === 0) {
				break;
			}

			const remainingOpts = _.cloneDeep(loggerOptionKeys);
			for (const prop of remainingOpts) {
				const hasProp = element && element.hasOwnProperty(prop);
				if (hasProp) {
					loggerOptionKeys.splice(loggerOptionKeys.indexOf(prop), 1);
					result[prop] = element[prop];
				}
			}
		}

		return result;
	}

	private getPasswordEncodedArguments(args: string[]): string[] {
		return _.map(args, argument => {
			if (typeof argument === 'string' && !!argument.match(/password/i)) {
				argument = argument.replace(this.passwordRegex, this.passwordReplacement);
			}

			return argument;
		});
	}
<<<<<<< HEAD
=======

	/*******************************************************************************************
	 * Metods below are deprecated. Delete them in 6.0.0 release:                              *
	 * Present only for backwards compatibility as some plugins (nativescript-plugin-firebase) *
	 * use these methods in their hooks                                                        *
	 *******************************************************************************************/

	out(...args: any[]): void {
		this.info(...args);
	}

	write(...args: any[]): void {
		this.info(...args, { [LoggerConfigData.skipNewLine]: true });
	}

	printOnStderr(...args: string[]): void {
		this.error(...args);
	}

	printInfoMessageOnSameLine(message: string): void {
		this.info(message, { [LoggerConfigData.skipNewLine]: true });
	}

	printMsgWithTimeout(message: string, timeout: number): Promise<void> {
		return new Promise<void>((resolve, reject) => {
			setTimeout(() => {
				this.printInfoMessageOnSameLine(message);
				resolve();
			}, timeout);
		});
	}
>>>>>>> 8b72f12e
}

$injector.register("logger", Logger);<|MERGE_RESOLUTION|>--- conflicted
+++ resolved
@@ -204,40 +204,6 @@
 			return argument;
 		});
 	}
-<<<<<<< HEAD
-=======
-
-	/*******************************************************************************************
-	 * Metods below are deprecated. Delete them in 6.0.0 release:                              *
-	 * Present only for backwards compatibility as some plugins (nativescript-plugin-firebase) *
-	 * use these methods in their hooks                                                        *
-	 *******************************************************************************************/
-
-	out(...args: any[]): void {
-		this.info(...args);
-	}
-
-	write(...args: any[]): void {
-		this.info(...args, { [LoggerConfigData.skipNewLine]: true });
-	}
-
-	printOnStderr(...args: string[]): void {
-		this.error(...args);
-	}
-
-	printInfoMessageOnSameLine(message: string): void {
-		this.info(message, { [LoggerConfigData.skipNewLine]: true });
-	}
-
-	printMsgWithTimeout(message: string, timeout: number): Promise<void> {
-		return new Promise<void>((resolve, reject) => {
-			setTimeout(() => {
-				this.printInfoMessageOnSameLine(message);
-				resolve();
-			}, timeout);
-		});
-	}
->>>>>>> 8b72f12e
 }
 
 $injector.register("logger", Logger);
--- conflicted
+++ resolved
@@ -22,19 +22,13 @@
 					return this.cachedSockets[appId];
 				}
 
-<<<<<<< HEAD
 				await this.attachToDebuggerFoundEvent(appId, projectName, projectDir);
-				if (ensureAppStarted) {
-					await this.applicationManager.startApplication({ appId, projectName, projectDir });
-=======
-				await this.attachToDebuggerFoundEvent(appId, projectName);
 				try {
 					if (ensureAppStarted) {
-						await this.applicationManager.startApplication({ appId, projectName });
+						await this.applicationManager.startApplication({ appId, projectName, projectDir });
 					}
 				} catch (err) {
 					this.$logger.trace(`Unable to start application ${appId} on device ${this.deviceInfo.identifier} in getDebugSocket method. Error is: ${err}`);
->>>>>>> 761d1d19
 				}
 
 				this.cachedSockets[appId] = await this.getDebugSocketCore(appId);

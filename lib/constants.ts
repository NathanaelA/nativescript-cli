require("colors");

export const APP_FOLDER_NAME = "app";
export const APP_RESOURCES_FOLDER_NAME = "App_Resources";
export const PROJECT_FRAMEWORK_FOLDER_NAME = "framework";
export const NATIVESCRIPT_KEY_NAME = "nativescript";
export const NODE_MODULES_FOLDER_NAME = "node_modules";
export const TNS_MODULES_FOLDER_NAME = "tns_modules";
export const TNS_CORE_MODULES_NAME = "tns-core-modules";
export const TNS_ANDROID_RUNTIME_NAME = "tns-android";
export const TNS_IOS_RUNTIME_NAME = "tns-ios";
export const PACKAGE_JSON_FILE_NAME = "package.json";
export const NODE_MODULE_CACHE_PATH_KEY_NAME = "node-modules-cache-path";
export const DEFAULT_APP_IDENTIFIER_PREFIX = "org.nativescript";
export const LIVESYNC_EXCLUDED_DIRECTORIES = ["app_resources"];
export const TESTING_FRAMEWORKS = ['jasmine', 'mocha', 'qunit'];
export const TEST_RUNNER_NAME = "nativescript-unit-test-runner";
export const LIVESYNC_EXCLUDED_FILE_PATTERNS = ["**/*.js.map", "**/*.ts"];
export const XML_FILE_EXTENSION = ".xml";
export const PLATFORMS_DIR_NAME = "platforms";
export const HOOKS_DIR_NAME = "hooks";
export const LIB_DIR_NAME = "lib";
export const CODE_SIGN_ENTITLEMENTS = "CODE_SIGN_ENTITLEMENTS";
export const AWAIT_NOTIFICATION_TIMEOUT_SECONDS = 9;
export const SRC_DIR = "src";
export const MAIN_DIR = "main";
export const ASSETS_DIR = "assets";
export const MANIFEST_FILE_NAME = "AndroidManifest.xml";
export const APP_GRADLE_FILE_NAME = "app.gradle";
export const INFO_PLIST_FILE_NAME = "Info.plist";
export const INCLUDE_GRADLE_NAME = "include.gradle";
export const BUILD_XCCONFIG_FILE_NAME = "build.xcconfig";
export const BUILD_DIR = "build";
export const OUTPUTS_DIR = "outputs";
export const APK_DIR = "apk";
export const RESOURCES_DIR = "res";
export const CONFIG_NS_FILE_NAME = "nsconfig.json";
export const CONFIG_NS_APP_RESOURCES_ENTRY = "appResourcesPath";
export const CONFIG_NS_APP_ENTRY = "appPath";
export const DEPENDENCIES_JSON_NAME = "dependencies.json";
export const APK_EXTENSION_NAME = ".apk";

export class PackageVersion {
	static NEXT = "next";
	static LATEST = "latest";
	static RC = "rc";
}

const liveSyncOperation = "LiveSync Operation";
export class LiveSyncTrackActionNames {
	static LIVESYNC_OPERATION = liveSyncOperation;
	static LIVESYNC_OPERATION_BUILD = `${liveSyncOperation} - Build`;
	static DEVICE_INFO = `Device Info for ${liveSyncOperation}`;
}

export const PackageJsonKeysToKeep: Array<String> = ["name", "main", "android", "version", "pluginsData"];

export class SaveOptions {
	static PRODUCTION = "save";
	static DEV = "save-dev";
	static OPTIONAL = "save-optional";
	static EXACT = "save-exact";
}

export class ReleaseType {
	static MAJOR = "major";
	static PREMAJOR = "premajor";
	static MINOR = "minor";
	static PREMINOR = "preminor";
	static PATCH = "patch";
	static PREPATCH = "prepatch";
	static PRERELEASE = "prerelease";
}

export const RESERVED_TEMPLATE_NAMES: IStringDictionary = {
	"default": "tns-template-hello-world",
	"tsc": "tns-template-hello-world-ts",
	"typescript": "tns-template-hello-world-ts",
	"ng": "tns-template-hello-world-ng",
	"angular": "tns-template-hello-world-ng"
};

export const ANALYTICS_LOCAL_TEMPLATE_PREFIX = "localTemplate_";

export class ITMSConstants {
	static ApplicationMetadataFile = "metadata.xml";
	static VerboseLoggingLevels = {
		Informational: "informational",
		Verbose: "detailed"
	};
	static iTMSExecutableName = "iTMSTransporter";
	static iTMSDirectoryName = "itms";
}

class ItunesConnectApplicationTypesClass implements IiTunesConnectApplicationType {
	public iOS = "iOS App";
	public Mac = "Mac OS X App";
}

export const ItunesConnectApplicationTypes = new ItunesConnectApplicationTypesClass();
export class LiveSyncPaths {
	static SYNC_DIR_NAME = "sync";
	static REMOVEDSYNC_DIR_NAME = "removedsync";
	static FULLSYNC_DIR_NAME = "fullsync";
	static IOS_DEVICE_PROJECT_ROOT_PATH = "Library/Application Support/LiveSync";
	static IOS_DEVICE_SYNC_ZIP_PATH = "Library/Application Support/LiveSync/sync.zip";
}
export const ANGULAR_NAME = "angular";
export const TYPESCRIPT_NAME = "typescript";
export const BUILD_OUTPUT_EVENT_NAME = "buildOutput";
export const CONNECTION_ERROR_EVENT_NAME = "connectionError";
export const USER_INTERACTION_NEEDED_EVENT_NAME = "userInteractionNeeded";
export const DEBUGGER_ATTACHED_EVENT_NAME = "debuggerAttached";
export const DEBUGGER_DETACHED_EVENT_NAME = "debuggerDetached";
export const VERSION_STRING = "version";
export const INSPECTOR_CACHE_DIRNAME = "ios-inspector";
export const POST_INSTALL_COMMAND_NAME = "post-install-cli";
export const ANDROID_RELEASE_BUILD_ERROR_MESSAGE = "When producing a release build, you need to specify all --key-store-* options.";

export class DebugCommandErrors {
	public static UNABLE_TO_USE_FOR_DEVICE_AND_EMULATOR = "The options --for-device and --emulator cannot be used simultaneously. Please use only one of them.";
	public static NO_DEVICES_EMULATORS_FOUND_FOR_OPTIONS = "Unable to find device or emulator for specified options.";
	public static UNSUPPORTED_DEVICE_OS_FOR_DEBUGGING = "Unsupported device OS for debugging";
}

export const enum NativePlatformStatus {
	requiresPlatformAdd = "1",
	requiresPrepare = "2",
	alreadyPrepared = "3"
}

export const enum DebugTools {
	Chrome = "Chrome",
	Inspector = "Inspector"
}

export const enum TrackActionNames {
	Build = "Build",
	CreateProject = "Create project",
	Debug = "Debug",
	Deploy = "Deploy",
	LiveSync = "LiveSync",
	RunSetupScript = "Run Setup Script",
	CheckLocalBuildSetup = "Check Local Build Setup",
	CheckEnvironmentRequirements = "Check Environment Requirements"
}

export const enum BuildStates {
	Clean = "Clean",
	Incremental = "Incremental"
}

export const NATIVESCRIPT_CLOUD_EXTENSION_NAME = "nativescript-cloud";

/**
 * Used in ProjectDataService to concatenate the names of the properties inside nativescript key of package.json.
 */
export const NATIVESCRIPT_PROPS_INTERNAL_DELIMITER = "**|__**";
export const CLI_RESOURCES_DIR_NAME = "resources";

export class AssetConstants {
	public static iOSResourcesFileName = "Contents.json";
	public static iOSAssetsDirName = "Assets.xcassets";
	public static iOSIconsDirName = "AppIcon.appiconset";
	public static iOSSplashBackgroundsDirName = "LaunchScreen.AspectFill.imageset";
	public static iOSSplashCenterImagesDirName = "LaunchScreen.Center.imageset";
	public static iOSSplashImagesDirName = "LaunchImage.launchimage";

	public static imageDefinitionsFileName = "image-definitions.json";
	public static assets = "assets";

	public static sizeDelimiter = "x";

	public static defaultScale = 1;
	public static defaultOverlayImageScale = 0.8;
}

<<<<<<< HEAD
// https://en.wikipedia.org/wiki/Darwin_(operating_system)#Release_history
export class MacOSVersions {
	public static Sierra = "10.12";
	public static HighSierra = "10.13";
}

export const MacOSDeprecationStringFormat = "Support for macOS %s is deprecated and will be removed in one of the next releases of NativeScript. Please, upgrade to the latest macOS version.";
=======
export const PROGRESS_PRIVACY_POLICY_URL = "https://www.progress.com/legal/privacy-policy";
export class SubscribeForNewsletterMessages {
	public static AgreeToReceiveEmailMsg = "I agree to receive email communications from Progress Software or its Partners (`https://www.progress.com/partners/partner-directory`)," +
		"containing information about Progress Software's products. Consent may be withdrawn at any time.";
	public static ReviewPrivacyPolicyMsg = `You can review the Progress Software Privacy Policy at \`${PROGRESS_PRIVACY_POLICY_URL}\``;
	public static PromptMsg = "Input your e-mail address to agree".green + " or " + "leave empty to decline".red.bold + ":";
}
>>>>>>> e11b1c21
<|MERGE_RESOLUTION|>--- conflicted
+++ resolved
@@ -175,7 +175,6 @@
 	public static defaultOverlayImageScale = 0.8;
 }
 
-<<<<<<< HEAD
 // https://en.wikipedia.org/wiki/Darwin_(operating_system)#Release_history
 export class MacOSVersions {
 	public static Sierra = "10.12";
@@ -183,12 +182,10 @@
 }
 
 export const MacOSDeprecationStringFormat = "Support for macOS %s is deprecated and will be removed in one of the next releases of NativeScript. Please, upgrade to the latest macOS version.";
-=======
 export const PROGRESS_PRIVACY_POLICY_URL = "https://www.progress.com/legal/privacy-policy";
 export class SubscribeForNewsletterMessages {
 	public static AgreeToReceiveEmailMsg = "I agree to receive email communications from Progress Software or its Partners (`https://www.progress.com/partners/partner-directory`)," +
 		"containing information about Progress Software's products. Consent may be withdrawn at any time.";
 	public static ReviewPrivacyPolicyMsg = `You can review the Progress Software Privacy Policy at \`${PROGRESS_PRIVACY_POLICY_URL}\``;
 	public static PromptMsg = "Input your e-mail address to agree".green + " or " + "leave empty to decline".red.bold + ":";
-}
->>>>>>> e11b1c21
+}
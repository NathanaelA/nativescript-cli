require("colors");
import { PreviewAppLiveSyncEvents } from "./services/livesync/playground/preview-app-constants";
import { join } from "path";

export const APP_FOLDER_NAME = "app";
export const APP_RESOURCES_FOLDER_NAME = "App_Resources";
export const PROJECT_FRAMEWORK_FOLDER_NAME = "framework";
export const NS_BASE_PODFILE = "NSPodfileBase";
export const NATIVESCRIPT_KEY_NAME = "nativescript";
export const NODE_MODULES_FOLDER_NAME = "node_modules";
export const TNS_MODULES_FOLDER_NAME = "tns_modules";
export const TNS_CORE_MODULES_NAME = "tns-core-modules";
export const TNS_CORE_MODULES_WIDGETS_NAME = "tns-core-modules-widgets";
export const TNS_ANDROID_RUNTIME_NAME = "tns-android";
export const TNS_IOS_RUNTIME_NAME = "tns-ios";
export const PACKAGE_JSON_FILE_NAME = "package.json";
export const NODE_MODULE_CACHE_PATH_KEY_NAME = "node-modules-cache-path";
export const DEFAULT_APP_IDENTIFIER_PREFIX = "org.nativescript";
export const LIVESYNC_EXCLUDED_DIRECTORIES = ["app_resources"];
export const TESTING_FRAMEWORKS = ['jasmine', 'mocha', 'qunit'];
export const TEST_RUNNER_NAME = "nativescript-unit-test-runner";
export const LIVESYNC_EXCLUDED_FILE_PATTERNS = ["**/*.js.map", "**/*.ts"];
export const XML_FILE_EXTENSION = ".xml";
export const PLATFORMS_DIR_NAME = "platforms";
export const HOOKS_DIR_NAME = "hooks";
export const LIB_DIR_NAME = "lib";
export const CODE_SIGN_ENTITLEMENTS = "CODE_SIGN_ENTITLEMENTS";
export const AWAIT_NOTIFICATION_TIMEOUT_SECONDS = 9;
export const SRC_DIR = "src";
export const MAIN_DIR = "main";
export const ASSETS_DIR = "assets";
export const MANIFEST_FILE_NAME = "AndroidManifest.xml";
export const APP_GRADLE_FILE_NAME = "app.gradle";
export const INFO_PLIST_FILE_NAME = "Info.plist";
export const INCLUDE_GRADLE_NAME = "include.gradle";
export const BUILD_XCCONFIG_FILE_NAME = "build.xcconfig";
export const BUILD_DIR = "build";
export const OUTPUTS_DIR = "outputs";
export const APK_DIR = "apk";
export const BUNDLE_DIR = "bundle";
export const RESOURCES_DIR = "res";
export const CONFIG_NS_FILE_NAME = "nsconfig.json";
export const CONFIG_NS_APP_RESOURCES_ENTRY = "appResourcesPath";
export const CONFIG_NS_APP_ENTRY = "appPath";
export const DEPENDENCIES_JSON_NAME = "dependencies.json";
export const APK_EXTENSION_NAME = ".apk";
export const AAB_EXTENSION_NAME = ".aab";
export const HASHES_FILE_NAME = ".nshashes";
export const TNS_NATIVE_SOURCE_GROUP_NAME = "TNSNativeSource";
export const NATIVE_SOURCE_FOLDER = "src";
export const APPLICATION_RESPONSE_TIMEOUT_SECONDS = 60;
export const NATIVE_EXTENSION_FOLDER = "extensions";
export const IOS_WATCHAPP_FOLDER = "watchapp";
export const IOS_WATCHAPP_EXTENSION_FOLDER = "watchextension";

export class PackageVersion {
	static NEXT = "next";
	static LATEST = "latest";
	static RC = "rc";
}

const liveSyncOperation = "LiveSync Operation";
export class LiveSyncTrackActionNames {
	static LIVESYNC_OPERATION = liveSyncOperation;
	static LIVESYNC_OPERATION_BUILD = `${liveSyncOperation} - Build`;
	static DEVICE_INFO = `Device Info for ${liveSyncOperation}`;
}

export const PackageJsonKeysToKeep: Array<String> = ["name", "main", "android", "version", "pluginsData"];
export const TemplatesV2PackageJsonKeysToRemove: Array<String> = ["name", "version", "displayName", "templateType", "author", "keywords", "homepage", "bugs"];

export class SaveOptions {
	static PRODUCTION = "save";
	static DEV = "save-dev";
	static OPTIONAL = "save-optional";
	static EXACT = "save-exact";
}

export class ReleaseType {
	static MAJOR = "major";
	static PREMAJOR = "premajor";
	static MINOR = "minor";
	static PREMINOR = "preminor";
	static PATCH = "patch";
	static PREPATCH = "prepatch";
	static PRERELEASE = "prerelease";
}

export const RESERVED_TEMPLATE_NAMES: IStringDictionary = {
	"default": "tns-template-hello-world",
	"javascript": "tns-template-hello-world",
	"tsc": "tns-template-hello-world-ts",
	"vue": "tns-template-blank-vue",
	"typescript": "tns-template-hello-world-ts",
	"ng": "tns-template-hello-world-ng",
	"angular": "tns-template-hello-world-ng"
};

export const ANALYTICS_LOCAL_TEMPLATE_PREFIX = "localTemplate_";

export class ITMSConstants {
	static ApplicationMetadataFile = "metadata.xml";
	static VerboseLoggingLevels = {
		Informational: "informational",
		Verbose: "detailed"
	};
	static iTMSExecutableName = "iTMSTransporter";
	static iTMSDirectoryName = "itms";
}

class ItunesConnectApplicationTypesClass implements IiTunesConnectApplicationType {
	public iOS = "iOS App";
	public Mac = "Mac OS X App";
}

export const iOSAppResourcesFolderName = "iOS";
export const androidAppResourcesFolderName = "Android";

export const ItunesConnectApplicationTypes = new ItunesConnectApplicationTypesClass();
export const VUE_NAME = "vue";
export const ANGULAR_NAME = "angular";
export const JAVASCRIPT_NAME = "javascript";
export const TYPESCRIPT_NAME = "typescript";
export const NgFlavorName = "Angular";
export const VueFlavorName = "Vue.js";
export const TsFlavorName = "Plain TypeScript";
export const JsFlavorName = "Plain JavaScript";
export class ProjectTypes {
	public static NgFlavorName = NgFlavorName;
	public static VueFlavorName = VueFlavorName;
	public static TsFlavorName = "Pure TypeScript";
	public static JsFlavorName = "Pure JavaScript";
}
export const BUILD_OUTPUT_EVENT_NAME = "buildOutput";
export const CONNECTION_ERROR_EVENT_NAME = "connectionError";
export const USER_INTERACTION_NEEDED_EVENT_NAME = "userInteractionNeeded";
export const DEBUGGER_ATTACHED_EVENT_NAME = "debuggerAttached";
export const DEBUGGER_DETACHED_EVENT_NAME = "debuggerDetached";
export const VERSION_STRING = "version";
export const INSPECTOR_CACHE_DIRNAME = "ios-inspector";
export const POST_INSTALL_COMMAND_NAME = "post-install-cli";
export const ANDROID_RELEASE_BUILD_ERROR_MESSAGE = "When producing a release build, you need to specify all --key-store-* options.";
export const CACACHE_DIRECTORY_NAME = "_cacache";

export const FILES_CHANGE_EVENT_NAME = "filesChangeEvent";
export const INITIAL_SYNC_EVENT_NAME = "initialSyncEvent";
export const PREPARE_READY_EVENT_NAME = "prepareReadyEvent";
export const WEBPACK_COMPILATION_COMPLETE = "webpackCompilationComplete";

export class DebugCommandErrors {
	public static UNABLE_TO_USE_FOR_DEVICE_AND_EMULATOR = "The options --for-device and --emulator cannot be used simultaneously. Please use only one of them.";
	public static NO_DEVICES_EMULATORS_FOUND_FOR_OPTIONS = "Unable to find device or emulator for specified options.";
	public static UNSUPPORTED_DEVICE_OS_FOR_DEBUGGING = "Unsupported device OS for debugging";
}

export const enum NativePlatformStatus {
	requiresPlatformAdd = "1",
	requiresPrepare = "2",
	alreadyPrepared = "3"
}

export const enum DebugTools {
	Chrome = "Chrome",
	Inspector = "Inspector"
}

export const enum TrackActionNames {
	Build = "Build",
	CreateProject = "Create project",
	UsingTemplate = "Using Template",
	Debug = "Debug",
	Deploy = "Deploy",
	LiveSync = "LiveSync",
	RunSetupScript = "Run Setup Script",
	CheckLocalBuildSetup = "Check Local Build Setup",
	CheckEnvironmentRequirements = "Check Environment Requirements",
	Options = "Options",
	AcceptTracking = "Accept Tracking",
	Performance = "Performance",
	PreviewAppData = "Preview App Data"
}

export const AnalyticsEventLabelDelimiter = "__";

export const enum BuildStates {
	Clean = "Clean",
	Incremental = "Incremental"
}

export const NATIVESCRIPT_CLOUD_EXTENSION_NAME = "nativescript-cloud";

/**
 * Used in ProjectDataService to concatenate the names of the properties inside nativescript key of package.json.
 */
export const NATIVESCRIPT_PROPS_INTERNAL_DELIMITER = "**|__**";
export const CLI_RESOURCES_DIR_NAME = "resources";

export class AssetConstants {
	public static iOSResourcesFileName = "Contents.json";
	public static iOSAssetsDirName = "Assets.xcassets";
	public static iOSIconsDirName = "AppIcon.appiconset";
	public static iOSSplashBackgroundsDirName = "LaunchScreen.AspectFill.imageset";
	public static iOSSplashCenterImagesDirName = "LaunchScreen.Center.imageset";
	public static iOSSplashImagesDirName = "LaunchImage.launchimage";

	public static imageDefinitionsFileName = "image-definitions.json";
	public static assets = "assets";

	public static sizeDelimiter = "x";

	public static defaultScale = 1;
	public static defaultOverlayImageScale = 0.8;
}

// https://en.wikipedia.org/wiki/Darwin_(operating_system)#Release_history
export class MacOSVersions {
	public static Sierra = "10.12";
	public static HighSierra = "10.13";
	public static Mojave = "10.14";
}

export const MacOSDeprecationStringFormat = "NativeScript does not support macOS %s and some functionality may not work. Please, upgrade to the latest macOS version.";
export const PROGRESS_PRIVACY_POLICY_URL = "https://www.progress.com/legal/privacy-policy";
export class SubscribeForNewsletterMessages {
	public static AgreeToReceiveEmailMsg = "I agree".green.bold + " to receive email communications from Progress Software or its Partners (`https://www.progress.com/partners/partner-directory`)," +
		"containing information about Progress Software's products. Consent may be withdrawn at any time.";
	public static ReviewPrivacyPolicyMsg = `You can review the Progress Software Privacy Policy at \`${PROGRESS_PRIVACY_POLICY_URL}\``;
	public static PromptMsg = "Input your e-mail address to agree".green + " or " + "leave empty to decline".red.bold + ":";
}

export class TemplateVersions {
	public static v1 = "v1";
	public static v2 = "v2";
}

export class ProjectTemplateErrors {
	public static InvalidTemplateVersionStringFormat = "The template '%s' has a NativeScript version '%s' that is not supported. Unable to create project from it.";
}

export class Hooks {
	public static createProject = "createProject";
}

export class AndroidBuildDefaults {
	public static GradleVersion = "4.4";
	public static GradleAndroidPluginVersion = "3.1.2";
}

export const PACKAGE_PLACEHOLDER_NAME = "__PACKAGE__";

export class AddPlaformErrors {
	public static InvalidFrameworkPathStringFormat = "Invalid frameworkPath: %s. Please ensure the specified frameworkPath exists.";
}

export const PLUGIN_BUILD_DATA_FILENAME = "plugin-data.json";
export const PLUGINS_BUILD_DATA_FILENAME = ".ns-plugins-build-data.json";

export class PluginNativeDirNames {
	public static iOS = "ios";
	public static Android = "android";
}

export const PODFILE_NAME = "Podfile";

export class IosProjectConstants {
	public static XcodeProjExtName = ".xcodeproj";
	public static XcodeSchemeExtName = ".xcscheme";
}

export class BundleValidatorMessages {
	public static MissingBundlePlugin = "Passing --bundle requires a bundling plugin. No bundling plugin found or the specified bundling plugin is invalid.";
	public static NotSupportedVersion = `The NativeScript CLI requires nativescript-dev-webpack %s or later to work properly. After updating nativescript-dev-webpack you need to ensure "webpack.config.js" file is up to date with the one in the new version of nativescript-dev-webpack. You can automatically update it using "./node_modules/.bin/update-ns-webpack --configs" command.`;
}

export class AndroidBundleValidatorMessages {
	public static AAB_NOT_SUPPORTED_BY_COMMNAND_MESSAGE = "This command does not support --aab (Android App Bundle) parameter.";
	public static NOT_SUPPORTED_RUNTIME_VERSION = "Android App Bundle (--aab) option requires NativeScript Android Runtime (tns-android) version %s and above.";
}

export class AndroidAppBundleMessages {
	public static ANDROID_APP_BUNDLE_DOCS_MESSAGE = "What is Android App Bundle: https://docs.nativescript.org/tooling/publishing/android-app-bundle";
	public static ANDROID_APP_BUNDLE_PUBLISH_DOCS_MESSAGE = "How to use Android App Bundle for publishing: https://docs.nativescript.org/tooling/publishing/publishing-android-apps#android-app-bundle";
}

export const RunOnDeviceEvents = {
	runOnDeviceStopped: "runOnDeviceStopped",
	// In case we name it error, EventEmitter expects instance of Error to be raised and will also raise uncaught exception in case there's no handler
	runOnDeviceError: "runOnDeviceError",
	previewAppLiveSyncError: PreviewAppLiveSyncEvents.PREVIEW_APP_LIVE_SYNC_ERROR,
<<<<<<< HEAD
	runOnDeviceExecuted: "runOnDeviceExecuted",
	runOnDeviceStarted: "runOnDeviceStarted",
	runOnDeviceNotification: "notify"
};
=======
	liveSyncExecuted: "liveSyncExecuted",
	liveSyncStarted: "liveSyncStarted",
	liveSyncNotification: "notify"
};

export enum IOSDeviceTargets {
	ios = "1,2",
	watchos = 4
}

export enum IOSNativeTargetProductTypes {
	watchApp = "com.apple.product-type.application.watchapp2",
	watchExtension = "com.apple.product-type.watchkit2-extension",
	appExtension = "com.apple.product-type.app-extension"
}

export enum IOSNativeTargetTypes {
	watchApp = "watch_app",
	watchExtension = "watch_extension",
	appExtension = "app_extension"
}

const pathToLoggerAppendersDir = join(__dirname, "common", "logger", "appenders");
export const LoggerAppenders = {
	emitAppender: join(pathToLoggerAppendersDir, "emit-appender"),
	cliAppender: join(pathToLoggerAppendersDir, "cli-appender")
};

export enum LoggerLevel {
	/**
	 * Show all log messages.
	 * Log levels are used to assign importance to log messages, with the integer value being used to sort them.
	 * If you do not specify anything in your configuration, the default values are used (ALL < TRACE < DEBUG < INFO < WARN < ERROR < FATAL < MARK < OFF)
	 */
	ALL = "ALL",

	/**
	 * Log levels are used to assign importance to log messages, with the integer value being used to sort them.
	 * If you do not specify anything in your configuration, the default values are used (ALL < TRACE < DEBUG < INFO < WARN < ERROR < FATAL < MARK < OFF)
	 */
	TRACE = "TRACE",

	/**
	 * Log levels are used to assign importance to log messages, with the integer value being used to sort them.
	 * If you do not specify anything in your configuration, the default values are used (ALL < TRACE < DEBUG < INFO < WARN < ERROR < FATAL < MARK < OFF)
	 */
	DEBUG = "DEBUG",

	/**
	 * Log levels are used to assign importance to log messages, with the integer value being used to sort them.
	 * If you do not specify anything in your configuration, the default values are used (ALL < TRACE < DEBUG < INFO < WARN < ERROR < FATAL < MARK < OFF)
	 */
	INFO = "INFO",

	/**
	 * Log levels are used to assign importance to log messages, with the integer value being used to sort them.
	 * If you do not specify anything in your configuration, the default values are used (ALL < TRACE < DEBUG < INFO < WARN < ERROR < FATAL < MARK < OFF)
	 */
	WARN = "WARN",

	/**
	 * Log levels are used to assign importance to log messages, with the integer value being used to sort them.
	 * If you do not specify anything in your configuration, the default values are used (ALL < TRACE < DEBUG < INFO < WARN < ERROR < FATAL < MARK < OFF)
	 */
	ERROR = "ERROR",

	/**
	 * Log levels are used to assign importance to log messages, with the integer value being used to sort them.
	 * If you do not specify anything in your configuration, the default values are used (ALL < TRACE < DEBUG < INFO < WARN < ERROR < FATAL < MARK < OFF)
	 */
	FATAL = "FATAL",

	/**
	 * Log levels are used to assign importance to log messages, with the integer value being used to sort them.
	 * If you do not specify anything in your configuration, the default values are used (ALL < TRACE < DEBUG < INFO < WARN < ERROR < FATAL < MARK < OFF)
	 */
	MARK = "MARK",

	/**
	 * Disable all logging.
	 * Log levels are used to assign importance to log messages, with the integer value being used to sort them.
	 * If you do not specify anything in your configuration, the default values are used (ALL < TRACE < DEBUG < INFO < WARN < ERROR < FATAL < MARK < OFF)
	 */
	OFF = "OFF"
}

export enum LoggerConfigData {
	useStderr = "useStderr",
	wrapMessageWithBorders = "wrapMessageWithBorders",
	skipNewLine = "skipNewLine"
}

export const EMIT_APPENDER_EVENT_NAME = "logData";
>>>>>>> a4cb42cc
<|MERGE_RESOLUTION|>--- conflicted
+++ resolved
@@ -287,15 +287,9 @@
 	// In case we name it error, EventEmitter expects instance of Error to be raised and will also raise uncaught exception in case there's no handler
 	runOnDeviceError: "runOnDeviceError",
 	previewAppLiveSyncError: PreviewAppLiveSyncEvents.PREVIEW_APP_LIVE_SYNC_ERROR,
-<<<<<<< HEAD
 	runOnDeviceExecuted: "runOnDeviceExecuted",
 	runOnDeviceStarted: "runOnDeviceStarted",
 	runOnDeviceNotification: "notify"
-};
-=======
-	liveSyncExecuted: "liveSyncExecuted",
-	liveSyncStarted: "liveSyncStarted",
-	liveSyncNotification: "notify"
 };
 
 export enum IOSDeviceTargets {
@@ -385,5 +379,4 @@
 	skipNewLine = "skipNewLine"
 }
 
-export const EMIT_APPENDER_EVENT_NAME = "logData";
->>>>>>> a4cb42cc
+export const EMIT_APPENDER_EVENT_NAME = "logData";
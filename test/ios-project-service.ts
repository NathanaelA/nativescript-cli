import { join, dirname, basename, extname } from "path";
import { EOL } from "os";
import * as ChildProcessLib from "../lib/common/child-process";
import * as ConfigLib from "../lib/config";
import * as ErrorsLib from "../lib/common/errors";
import * as FileSystemLib from "../lib/common/file-system";
import * as HostInfoLib from "../lib/common/host-info";
import * as iOSProjectServiceLib from "../lib/services/ios-project-service";
import { IOSProjectService } from "../lib/services/ios-project-service";
import { IOSEntitlementsService } from "../lib/services/ios-entitlements-service";
import { XcconfigService } from "../lib/services/xcconfig-service";
import * as LoggerLib from "../lib/common/logger/logger";
import * as OptionsLib from "../lib/options";
import * as yok from "../lib/common/yok";
import { DevicesService } from "../lib/common/mobile/mobile-core/devices-service";
import { MobileHelper } from "../lib/common/mobile/mobile-helper";
import { Messages } from "../lib/common/messages/messages";
import { DeviceLogProvider } from "../lib/common/mobile/device-log-provider";
import { LogFilter } from "../lib/common/mobile/log-filter";
import { LoggingLevels } from "../lib/common/mobile/logging-levels";
import { DeviceDiscovery } from "../lib/common/mobile/mobile-core/device-discovery";
import { IOSDeviceDiscovery } from "../lib/common/mobile/mobile-core/ios-device-discovery";
import { AndroidDeviceDiscovery } from "../lib/common/mobile/mobile-core/android-device-discovery";
import { Utils } from "../lib/common/utils";
import { CocoaPodsService } from "../lib/services/cocoapods-service";
import { PackageManager } from "../lib/package-manager";
import { NodePackageManager } from "../lib/node-package-manager";
import { YarnPackageManager } from "../lib/yarn-package-manager";

import { assert } from "chai";
import { SettingsService } from "../lib/common/test/unit-tests/stubs";
import { BUILD_XCCONFIG_FILE_NAME } from "../lib/constants";
import { ProjectDataStub } from "./stubs";
import { xcode } from "../lib/node/xcode";
import temp = require("temp");
import { CocoaPodsPlatformManager } from "../lib/services/cocoapods-platform-manager";
import { XcodebuildService } from "../lib/services/ios/xcodebuild-service";
import { XcodebuildCommandService } from "../lib/services/ios/xcodebuild-command-service";
import { XcodebuildArgsService } from "../lib/services/ios/xcodebuild-args-service";
import { ExportOptionsPlistService } from "../lib/services/ios/export-options-plist-service";
import { IOSSigningService } from "../lib/services/ios/ios-signing-service";
temp.track();

class IOSSimulatorDiscoveryMock extends DeviceDiscovery {
	public async startLookingForDevices(): Promise<void> {
		return;
	}

	public async checkForDevices(): Promise<void> {
		return;
	}
}

function createTestInjector(projectPath: string, projectName: string, xCode?: IXcode): IInjector {
	const testInjector = new yok.Yok();
	testInjector.register("childProcess", ChildProcessLib.ChildProcess);
	testInjector.register("config", ConfigLib.Configuration);
	testInjector.register("errors", ErrorsLib.Errors);
	testInjector.register("fs", FileSystemLib.FileSystem);
	testInjector.register("adb", {});
	testInjector.register("hostInfo", HostInfoLib.HostInfo);
	testInjector.register("injector", testInjector);
	testInjector.register("iOSEmulatorServices", {});
	testInjector.register("cocoapodsService", CocoaPodsService);
	testInjector.register("iOSProjectService", iOSProjectServiceLib.IOSProjectService);
	testInjector.register("iOSProvisionService", {});
	testInjector.register("xcconfigService", XcconfigService);
	testInjector.register("iOSEntitlementsService", IOSEntitlementsService);
	testInjector.register("logger", LoggerLib.Logger);
	testInjector.register("options", OptionsLib.Options);
	testInjector.register("cocoaPodsPlatformManager", CocoaPodsPlatformManager);
	const projectData = Object.assign({}, ProjectDataStub, {
		platformsDir: join(projectPath, "platforms"),
		projectName: projectName,
		projectPath: projectPath,
		projectFilePath: join(projectPath, "package.json"),
		projectId: "",
		projectIdentifiers: { android: "", ios: "" },
		projectDir: "",
		appDirectoryPath: "",
		appResourcesDirectoryPath: "",
		getAppResourcesDirectoryPath: () => ""
	});
	projectData.projectDir = temp.mkdirSync("projectDir");
	projectData.appDirectoryPath = join(projectData.projectDir, "app");
	projectData.appResourcesDirectoryPath = join(projectData.appDirectoryPath, "App_Resources");
	testInjector.register("projectData", projectData);
	testInjector.register("projectHelper", {});
	testInjector.register("xcodeSelectService", {});
	testInjector.register("staticConfig", ConfigLib.StaticConfig);
	testInjector.register("projectDataService", {});
	testInjector.register("prompter", {});
	testInjector.register("devicePlatformsConstants", { iOS: "iOS" });
	testInjector.register("devicesService", DevicesService);
	testInjector.register("iOSDeviceDiscovery", IOSDeviceDiscovery);
	testInjector.register("iOSSimulatorDiscovery", IOSSimulatorDiscoveryMock);
	testInjector.register("iOSSimResolver", {});
	testInjector.register("androidDeviceDiscovery", AndroidDeviceDiscovery);
	testInjector.register("messages", Messages);
	testInjector.register("mobileHelper", MobileHelper);
	testInjector.register("deviceLogProvider", DeviceLogProvider);
	testInjector.register("logFilter", LogFilter);
	testInjector.register("loggingLevels", LoggingLevels);
	testInjector.register("utils", Utils);
	testInjector.register("iTunesValidator", {});
	testInjector.register("xcprojService", {
		getXcprojInfo: () => {
			return {
				shouldUseXcproj: false
			};
		},
		getXcodeprojPath: (projData: IProjectData, projectRoot: string) => {
			return join(projectRoot, projData.projectName + ".xcodeproj");
		},
		checkIfXcodeprojIsRequired: () => ({})
	});
	testInjector.register("iosDeviceOperations", {});
	testInjector.register("pluginsService", {
		getAllInstalledPlugins: (): string[] => []
	});
	testInjector.register("androidProcessService", {});
	testInjector.register("sysInfo", {
		getXcodeVersion: async () => ""
	});
	testInjector.register("pbxprojDomXcode", {});
	testInjector.register("xcode", xCode || {
		project: class {
			constructor() { /* */ }
			parseSync() { /* */ }
			pbxGroupByName() { /* */ }
			removeTargetsByProductType() { /* */ }
			writeSync() { /* */ }
		}
	});
	testInjector.register("userSettingsService", {
		getSettingValue: async (settingName: string): Promise<void> => undefined
	});
	testInjector.register("packageManager", PackageManager);
	testInjector.register("npm", NodePackageManager);
	testInjector.register("yarn", YarnPackageManager);
	testInjector.register("xcconfigService", XcconfigService);
	testInjector.register("settingsService", SettingsService);
	testInjector.register("httpClient", {});
	testInjector.register("platformEnvironmentRequirements", {});
	testInjector.register("plistParser", {});
	testInjector.register("androidEmulatorServices", {});
	testInjector.register("androidEmulatorDiscovery", {
		on: () => ({})
	});
	testInjector.register("emulatorHelper", {});
	testInjector.register("filesHashService", {
		hasChangesInShasums: (oldPluginNativeHashes: IStringDictionary, currentPluginNativeHashes: IStringDictionary) => true,
		generateHashes: async (files: string[]): Promise<IStringDictionary> => ({})
	});
	testInjector.register("pacoteService", {
		extractPackage: async (packageName: string, destinationDirectory: string, options?: IPacoteExtractOptions): Promise<void> => undefined
	});
	testInjector.register("iOSExtensionsService", {
		removeExtensions: () => { /* */ },
		addExtensionsFromPath: () => Promise.resolve()
	});
<<<<<<< HEAD
	testInjector.register("timers", {});
	testInjector.register("iOSSigningService", IOSSigningService);
	testInjector.register("xcodebuildService", XcodebuildService);
	testInjector.register("xcodebuildCommandService", XcodebuildCommandService);
	testInjector.register("xcodebuildArgsService", XcodebuildArgsService);
	testInjector.register("exportOptionsPlistService", ExportOptionsPlistService);

=======
	testInjector.register("iOSWatchAppService", {
		removeWatchApp: () => { /* */ },
		addWatchAppFromPath: () => Promise.resolve()
	});
>>>>>>> a4cb42cc
	return testInjector;
}

function createPackageJson(testInjector: IInjector, projectPath: string, projectName: string) {
	const packageJsonData = {
		"name": projectName,
		"version": "0.1.0",
		"nativescript": {
			"tns-ios": {
				"version": "1.0.0"
			},
			"tns-android": {
				"version": "1.0.0"
			}
		}
	};
	testInjector.resolve("fs").writeJson(join(projectPath, "package.json"), packageJsonData);
}

describe("Cocoapods support", () => {
	if (require("os").platform() !== "darwin") {
		console.log("Skipping Cocoapods tests. They cannot work on windows");
	} else {
		it("adds а base Podfile", async () => {
			const projectName = "projectDirectory";
			const projectPath = temp.mkdirSync(projectName);

			const testInjector = createTestInjector(projectPath, projectName);
			const fs: IFileSystem = testInjector.resolve("fs");
			const cocoapodsService = testInjector.resolve("cocoapodsService");

			const packageJsonData = {
				"name": "myProject",
				"version": "0.1.0",
				"nativescript": {
					"id": "org.nativescript.myProject",
					"tns-ios": {
						"version": "1.0.0"
					}
				}
			};
			fs.writeJson(join(projectPath, "package.json"), packageJsonData);

			const platformsFolderPath = join(projectPath, "platforms", "ios");
			fs.createDirectory(platformsFolderPath);

			const iOSProjectService = testInjector.resolve("iOSProjectService");
			iOSProjectService.createPbxProj = () => {
				return {
					updateBuildProperty: () => { return {}; },
					pbxXCBuildConfigurationSection: () => { return {}; },
				};
			};
			iOSProjectService.savePbxProj = (): Promise<void> => Promise.resolve();

			const projectData: IProjectData = testInjector.resolve("projectData");
			const basePodfileModuleName = "BasePodfile";

			const basePodfilePath = join(projectData.appDirectoryPath, "App_Resources", "iOS", "Podfile");
			const pluginPodfileContent = ["source 'https://github.com/CocoaPods/Specs.git'", "platform :ios, '8.1'", "pod 'GoogleMaps'"].join("\n");
			fs.writeFile(basePodfilePath, pluginPodfileContent);

			projectData.podfilePath = basePodfilePath;

			await cocoapodsService.applyPodfileToProject(basePodfileModuleName, basePodfilePath, projectData, iOSProjectService.getPlatformData(projectData).projectRoot);

			const projectPodfilePath = join(platformsFolderPath, "Podfile");
			assert.isTrue(fs.exists(projectPodfilePath), `File ${projectPodfilePath} must exist as we have already applied Podfile to it.`);

			const actualProjectPodfileContent = fs.readText(projectPodfilePath);
			const expectedPluginPodfileContent = ["source 'https://github.com/CocoaPods/Specs.git'", "# platform :ios, '8.1'", "pod 'GoogleMaps'"].join("\n");
			const expectedPlatformSection = [
				`# NativeScriptPlatformSection ${basePodfilePath} with 8.1`,
				"platform :ios, '8.1'",
				"# End NativeScriptPlatformSection\n"
			].join("\n");
			const expectedProjectPodfileContent = ["use_frameworks!\n",
				`target "${projectName}" do`,
				expectedPlatformSection,
				`# Begin Podfile - ${basePodfilePath}`,
				expectedPluginPodfileContent,
				"# End Podfile",
				"end"]
				.join("\n");
			assert.equal(actualProjectPodfileContent, expectedProjectPodfileContent);

			fs.deleteFile(basePodfilePath);

			await cocoapodsService.applyPodfileToProject(basePodfileModuleName, basePodfilePath, projectData, iOSProjectService.getPlatformData(projectData).projectRoot);
			assert.isFalse(fs.exists(projectPodfilePath), `The projectPodfilePath (${projectPodfilePath}) must not exist when all Podfiles have been deleted and project is prepared again. (i.e. CLI should delete the project Podfile in this case)`);
		});

		it("adds plugin with Podfile", async () => {
			const projectName = "projectDirectory";
			const projectPath = temp.mkdirSync(projectName);

			const testInjector = createTestInjector(projectPath, projectName);
			const fs: IFileSystem = testInjector.resolve("fs");

			const packageJsonData = {
				"name": "myProject",
				"version": "0.1.0",
				"nativescript": {
					"id": "org.nativescript.myProject",
					"tns-ios": {
						"version": "1.0.0"
					}
				}
			};
			fs.writeJson(join(projectPath, "package.json"), packageJsonData);

			const platformsFolderPath = join(projectPath, "platforms", "ios");
			fs.createDirectory(platformsFolderPath);

			const iOSProjectService = testInjector.resolve("iOSProjectService");
			iOSProjectService.prepareFrameworks = (pluginPlatformsFolderPath: string, pluginData: IPluginData): Promise<void> => {
				return Promise.resolve();
			};
			iOSProjectService.prepareStaticLibs = (pluginPlatformsFolderPath: string, pluginData: IPluginData): Promise<void> => {
				return Promise.resolve();
			};
			iOSProjectService.createPbxProj = () => {
				return {
					updateBuildProperty: () => { return {}; },
					pbxXCBuildConfigurationSection: () => { return {}; },
				};
			};
			iOSProjectService.savePbxProj = (): Promise<void> => Promise.resolve();

			const pluginPath = temp.mkdirSync("pluginDirectory");
			const samplePluginPlatformsFolderPath = join(pluginPath, "platforms", "ios");
			const pluginPodfilePath = join(samplePluginPlatformsFolderPath, "Podfile");
			const pluginPodfileContent = ["source 'https://github.com/CocoaPods/Specs.git'", "platform :ios, '8.1'", "pod 'GoogleMaps'"].join("\n");
			fs.writeFile(pluginPodfilePath, pluginPodfileContent);

			const samplePluginData = {
				pluginPlatformsFolderPath(platform: string): string {
					return samplePluginPlatformsFolderPath;
				}
			};
			const projectData: IProjectData = testInjector.resolve("projectData");

			await iOSProjectService.preparePluginNativeCode(samplePluginData, projectData);

			const projectPodfilePath = join(platformsFolderPath, "Podfile");
			assert.isTrue(fs.exists(projectPodfilePath));

			const actualProjectPodfileContent = fs.readText(projectPodfilePath);
			const expectedPluginPodfileContent = ["source 'https://github.com/CocoaPods/Specs.git'", "# platform :ios, '8.1'", "pod 'GoogleMaps'"].join("\n");
			const expectedPlatformSection = [
				`# NativeScriptPlatformSection ${pluginPodfilePath} with 8.1`,
				"platform :ios, '8.1'",
				"# End NativeScriptPlatformSection\n",
			].join("\n");
			const expectedProjectPodfileContent = ["use_frameworks!\n",
				`target "${projectName}" do`,
				expectedPlatformSection,
				`# Begin Podfile - ${pluginPodfilePath}`,
				expectedPluginPodfileContent,
				"# End Podfile",
				"end"]
				.join("\n");
			assert.equal(actualProjectPodfileContent, expectedProjectPodfileContent);
		});
		it("adds and removes plugin with Podfile", async () => {
			const projectName = "projectDirectory2";
			const projectPath = temp.mkdirSync(projectName);

			const testInjector = createTestInjector(projectPath, projectName);
			const fs: IFileSystem = testInjector.resolve("fs");

			const packageJsonData = {
				"name": "myProject2",
				"version": "0.1.0",
				"nativescript": {
					"id": "org.nativescript.myProject2",
					"tns-ios": {
						"version": "1.0.0"
					}
				}
			};
			fs.writeJson(join(projectPath, "package.json"), packageJsonData);

			const platformsFolderPath = join(projectPath, "platforms", "ios");
			fs.createDirectory(platformsFolderPath);

			const iOSProjectService = testInjector.resolve("iOSProjectService");
			iOSProjectService.prepareFrameworks = (pluginPlatformsPath: string, pluginData: IPluginData): Promise<void> => {
				return Promise.resolve();
			};
			iOSProjectService.prepareStaticLibs = (pluginPlatformsPath: string, pluginData: IPluginData): Promise<void> => {
				return Promise.resolve();
			};
			iOSProjectService.removeFrameworks = (pluginPlatformsPath: string, pluginData: IPluginData): Promise<void> => {
				return Promise.resolve();
			};
			iOSProjectService.removeStaticLibs = (pluginPlatformsPath: string, pluginData: IPluginData): Promise<void> => {
				return Promise.resolve();
			};
			iOSProjectService.createPbxProj = () => {
				return {
					updateBuildProperty: () => { return {}; },
					pbxXCBuildConfigurationSection: () => { return {}; },
					removePbxGroup: () => { return {}; },
					removeFromHeaderSearchPaths: () => { return {}; },
				};
			};
			iOSProjectService.savePbxProj = (): Promise<void> => Promise.resolve();

			const pluginPath = temp.mkdirSync("pluginDirectory");
			const samplePluginPlatformsFolderPath = join(pluginPath, "platforms", "ios");
			const pluginPodfilePath = join(samplePluginPlatformsFolderPath, "Podfile");
			const pluginPodfileContent = ["source 'https://github.com/CocoaPods/Specs.git'", "platform :ios, '8.1'", "pod 'GoogleMaps'"].join("\n");
			fs.writeFile(pluginPodfilePath, pluginPodfileContent);

			const samplePluginData = {
				pluginPlatformsFolderPath(platform: string): string {
					return samplePluginPlatformsFolderPath;
				},
				name: "pluginName",
				fullPath: "fullPath"
			};
			const projectData: IProjectData = testInjector.resolve("projectData");

			await iOSProjectService.preparePluginNativeCode(samplePluginData, projectData);

			const projectPodfilePath = join(platformsFolderPath, "Podfile");
			assert.isTrue(fs.exists(projectPodfilePath));

			const actualProjectPodfileContent = fs.readText(projectPodfilePath);
			const expectedPluginPodfileContent = ["source 'https://github.com/CocoaPods/Specs.git'", "# platform :ios, '8.1'", "pod 'GoogleMaps'"].join("\n");
			const expectedPlatformSection = [
				`# NativeScriptPlatformSection ${pluginPodfilePath} with 8.1`,
				"platform :ios, '8.1'",
				"# End NativeScriptPlatformSection\n",
			].join("\n");
			const expectedProjectPodfileContent = ["use_frameworks!\n",
				`target "${projectName}" do`,
				expectedPlatformSection,
				`# Begin Podfile - ${pluginPodfilePath}`,
				expectedPluginPodfileContent,
				"# End Podfile",
				"end"]
				.join("\n");
			assert.equal(actualProjectPodfileContent, expectedProjectPodfileContent);

			await iOSProjectService.removePluginNativeCode(samplePluginData, projectData);

			assert.isFalse(fs.exists(projectPodfilePath));
		});
	}
});

describe("Source code support", () => {
	if (require("os").platform() !== "darwin") {
		console.log("Skipping Source code in plugin tests. They cannot work on windows");
	} else {

		const getProjectWithoutPlugins = async (files: string[]) => {
			// Arrange
			const projectName = "projectDirectory";
			const projectPath = temp.mkdirSync(projectName);
			const testInjector = createTestInjector(projectPath, projectName, xcode);
			const fs: IFileSystem = testInjector.resolve("fs");

			const packageJsonData = {
				"name": "myProject",
				"version": "0.1.0",
				"nativescript": {
					"id": "org.nativescript.myProject",
					"tns-ios": {
						"version": "1.0.0"
					}
				}
			};
			fs.writeJson(join(projectPath, "package.json"), packageJsonData);

			const platformsFolderPath = join(projectPath, "platforms", "ios");
			fs.createDirectory(platformsFolderPath);

			const xcprojService = testInjector.resolve("xcprojService");
			xcprojService.getXcodeprojPath = () => {
				return join(__dirname, "files");
			};

			const iOSProjectService = testInjector.resolve("iOSProjectService");
			let pbxProj: any;
			iOSProjectService.savePbxProj = (project: any): Promise<void> => {
				pbxProj = project;
				return Promise.resolve();
			};

			const projectData: IProjectData = testInjector.resolve("projectData");

			const platformSpecificAppResourcesPath = join(projectData.appResourcesDirectoryPath, iOSProjectService.getPlatformData(projectData).normalizedPlatformName);

			files.forEach(file => {
				const fullPath = join(platformSpecificAppResourcesPath, file);
				fs.createDirectory(dirname(fullPath));
				fs.writeFile(fullPath, "");
			});

			await iOSProjectService.prepareNativeSourceCode("src", platformSpecificAppResourcesPath, projectData);

			return pbxProj;
		};

		const preparePluginWithFiles = async (files: string[], prepareMethodToCall: string) => {
			// Arrange
			const projectName = "projectDirectory";
			const projectPath = temp.mkdirSync(projectName);
			const testInjector = createTestInjector(projectPath, projectName, xcode);
			const fs: IFileSystem = testInjector.resolve("fs");

			const packageJsonData = {
				"name": "myProject",
				"version": "0.1.0",
				"nativescript": {
					"id": "org.nativescript.myProject",
					"tns-ios": {
						"version": "1.0.0"
					}
				}
			};
			fs.writeJson(join(projectPath, "package.json"), packageJsonData);

			const platformsFolderPath = join(projectPath, "platforms", "ios");
			fs.createDirectory(platformsFolderPath);

			const iOSProjectService = testInjector.resolve("iOSProjectService");

			const mockPrepareMethods = ["prepareFrameworks", "prepareStaticLibs", "prepareResources", "prepareNativeSourceCode"];

			mockPrepareMethods.filter(m => m !== prepareMethodToCall).forEach(methodName => {
				iOSProjectService[methodName] = (pluginPlatformsFolderPath: string, pluginData: IPluginData): Promise<void> => {
					return Promise.resolve();
				};
			});

			const xcprojService = testInjector.resolve("xcprojService");
			xcprojService.getXcodeprojPath = () => {
				return join(__dirname, "files");
			};

			let pbxProj: any;
			iOSProjectService.savePbxProj = (project: any): Promise<void> => {
				pbxProj = project;
				return Promise.resolve();
			};

			const pluginPath = temp.mkdirSync("pluginDirectory");
			const samplePluginPlatformsFolderPath = join(pluginPath, "platforms", "ios");
			files.forEach(file => {
				const fullPath = join(samplePluginPlatformsFolderPath, file);
				fs.createDirectory(dirname(fullPath));
				fs.writeFile(fullPath, "");
			});

			const samplePluginData = {
				name: "testPlugin",
				pluginPlatformsFolderPath(platform: string): string {
					return samplePluginPlatformsFolderPath;
				}
			};

			const projectData: IProjectData = testInjector.resolve("projectData");

			// Act
			await iOSProjectService.preparePluginNativeCode(samplePluginData, projectData);

			return pbxProj;
		};

		it("adds source files in Sources build phase", async () => {
			const sourceFileNames = [
				"src/Header.h", "src/ObjC.m",
				"src/nested/Header.hpp", "src/nested/Source.cpp", "src/nested/ObjCpp.mm",
				"src/nested/level2/Header2.hxx", "src/nested/level2/Source2.cxx", "src/nested/level2/Source3.c",
				"src/SomeOtherExtension.donotadd",
			];

			const projectName = "projectDirectory";
			const projectPath = temp.mkdirSync(projectName);
			const testInjector = createTestInjector(projectPath, projectName, xcode);
			const fs: IFileSystem = testInjector.resolve("fs");

			const platformsFolderPath = join(projectPath, "platforms", "ios");
			fs.createDirectory(platformsFolderPath);

			const pbxProj = await await getProjectWithoutPlugins(sourceFileNames);

			const pbxFileReference = pbxProj.hash.project.objects.PBXFileReference;
			const pbxFileReferenceValues = Object.keys(pbxFileReference).map(key => pbxFileReference[key]);
			const buildPhaseFiles = pbxProj.hash.project.objects.PBXSourcesBuildPhase["858B83F218CA22B800AB12DE"].files;

			sourceFileNames.map(file => basename(file)).forEach(baseName => {
				const ext = extname(baseName);
				const shouldBeAdded = ext !== ".donotadd";
				assert.notEqual(pbxFileReferenceValues.indexOf(baseName), -1, `${baseName} not added to PBXFileRefereces`);

				const buildPhaseFile = buildPhaseFiles.find((fileObject: any) => fileObject.comment.startsWith(baseName));
				if (shouldBeAdded && !extname(baseName).startsWith(".h")) {
					assert.isDefined(buildPhaseFile, `${baseName} not added to PBXSourcesBuildPhase`);
					assert.include(buildPhaseFile.comment, "in Sources", `${baseName} must be added to Sources group`);
				} else {
					assert.isUndefined(buildPhaseFile, `${baseName} is added to PBXSourcesBuildPhase, but it shouldn't have been.`);
				}
			});
		});

		it("adds plugin with Source files", async () => {
			const sourceFileNames = [
				"src/Header.h", "src/ObjC.m",
				"src/nested/Header.hpp", "src/nested/Source.cpp", "src/nested/ObjCpp.mm",
				"src/nested/level2/Header2.hxx", "src/nested/level2/Source2.cxx", "src/nested/level2/Source3.c",
				"src/SomeOtherExtension.donotadd",
			];

			const pbxProj = await preparePluginWithFiles(sourceFileNames, "prepareNativeSourceCode");

			const pbxFileReference = pbxProj.hash.project.objects.PBXFileReference;
			const pbxFileReferenceValues = Object.keys(pbxFileReference).map(key => pbxFileReference[key]);
			const buildPhaseFiles = pbxProj.hash.project.objects.PBXSourcesBuildPhase["858B83F218CA22B800AB12DE"].files;

			sourceFileNames.map(file => basename(file)).forEach(baseName => {
				const ext = extname(baseName);
				const shouldBeAdded = ext !== ".donotadd";
				assert.notEqual(pbxFileReferenceValues.indexOf(baseName), -1, `${baseName} not added to PBXFileRefereces`);

				const buildPhaseFile = buildPhaseFiles.find((fileObject: any) => fileObject.comment.startsWith(baseName));
				if (shouldBeAdded && !extname(baseName).startsWith(".h")) {
					assert.isDefined(buildPhaseFile, `${baseName} not added to PBXSourcesBuildPhase`);
					assert.include(buildPhaseFile.comment, "in Sources", `${baseName} must be added to Sources group`);
				} else {
					assert.isUndefined(buildPhaseFile, `${baseName} was added to PBXSourcesBuildPhase, but it shouldn't have been`);
				}
			});
		});
		it("adds plugin with Resource files", async () => {
			const resFileNames = [
				"Resources/Image.png", "Resources/Jpeg.jpg", "Resources/screen.xib",
				"Resources/TestBundle.bundle/bundled.png",

			];

			const pbxProj = await preparePluginWithFiles(resFileNames, "prepareResources");

			const pbxFileReference = pbxProj.hash.project.objects.PBXFileReference;
			const pbxFileReferenceValues = Object.keys(pbxFileReference).map(key => pbxFileReference[key]);
			const buildPhaseFiles = pbxProj.hash.project.objects.PBXResourcesBuildPhase["858B842C18CA22B800AB12DE"].files;

			resFileNames.forEach(filename => {
				const dirName = dirname(filename);
				const fileToCheck = dirName.endsWith(".bundle") ? dirName : filename;
				const fileName = basename(fileToCheck);

				assert.isTrue(pbxFileReferenceValues.indexOf(fileName) !== -1, `Resource ${filename} not added to PBXFileRefereces`);

				const buildPhaseFile = buildPhaseFiles.find((fileObject: any) => fileObject.comment.startsWith(fileName));
				assert.isDefined(buildPhaseFile, `${fileToCheck} not added to PBXResourcesBuildPhase`);
				assert.include(buildPhaseFile.comment, "in Resources", `${fileToCheck} must be added to Resources group`);

			});
		});
	}
});

describe("Static libraries support", () => {
	if (require("os").platform() !== "darwin") {
		console.log("Skipping static library tests. They work only on darwin.");
		return;
	}

	const projectName = "TNSApp";
	const projectPath = temp.mkdirSync(projectName);
	const libraryName = "testLibrary1";
	const headers = ["TestHeader1.h", "TestHeader2.h"];
	const testInjector = createTestInjector(projectPath, projectName);
	const fs: IFileSystem = testInjector.resolve("fs");
	const staticLibraryPath = join(join(temp.mkdirSync("pluginDirectory"), "platforms", "ios"));
	const staticLibraryHeadersPath = join(staticLibraryPath, "include", libraryName);

	it("checks validation of header files", async () => {
		const iOSProjectService = testInjector.resolve("iOSProjectService");
		fs.ensureDirectoryExists(staticLibraryHeadersPath);
		_.each(headers, header => { fs.writeFile(join(staticLibraryHeadersPath, header), ""); });

		// Add all header files.
		fs.writeFile(join(staticLibraryHeadersPath, libraryName + ".a"), "");

		let error: any;
		try {
			await iOSProjectService.validateStaticLibrary(join(staticLibraryPath, libraryName + ".a"));
		} catch (err) {
			error = err;
		}

		assert.instanceOf(error, Error, "Expect to fail, the .a file is not a static library.");
	});

	it("checks generation of modulemaps", () => {
		const iOSProjectService = testInjector.resolve("iOSProjectService");
		fs.ensureDirectoryExists(staticLibraryHeadersPath);
		_.each(headers, header => { fs.writeFile(join(staticLibraryHeadersPath, header), ""); });

		iOSProjectService.generateModulemap(staticLibraryHeadersPath, libraryName);
		// Read the generated modulemap and verify it.
		let modulemap = fs.readFile(join(staticLibraryHeadersPath, "module.modulemap"));
		const headerCommands = _.map(headers, value => `header "${value}"`);
		const modulemapExpectation = `module ${libraryName} { explicit module ${libraryName} { ${headerCommands.join(" ")} } }`;

		assert.equal(modulemap, modulemapExpectation);

		// Delete all header files. And try to regenerate modulemap.
		_.each(headers, header => { fs.deleteFile(join(staticLibraryHeadersPath, header)); });
		iOSProjectService.generateModulemap(staticLibraryHeadersPath, libraryName);

		let error: any;
		try {
			modulemap = fs.readFile(join(staticLibraryHeadersPath, "module.modulemap"));
		} catch (err) {
			error = err;
		}

		assert.instanceOf(error, Error, "Expect to fail, there shouldn't be a module.modulemap file.");
	});
});

describe("Relative paths", () => {
	it("checks for correct calculation of relative paths", () => {
		const projectName = "projectDirectory";
		const projectPath = temp.mkdirSync(projectName);
		const subpath = join(projectPath, "sub", "path");

		const testInjector = createTestInjector(projectPath, projectName);
		createPackageJson(testInjector, projectPath, projectName);
		const iOSProjectService = testInjector.resolve("iOSProjectService");
		const projectData: IProjectData = testInjector.resolve("projectData");

		const result = iOSProjectService.getLibSubpathRelativeToProjectPath(subpath, projectData);
		assert.equal(result, join("..", "..", "sub", "path"));
	});
});

<<<<<<< HEAD
// describe("iOS Project Service Signing", () => {
// 	let testInjector: IInjector;
// 	let projectName: string;
// 	let projectDirName: string;
// 	let projectPath: string;
// 	let files: any;
// 	let iOSProvisionService: IOSProvisionService;

// 	// beforeEach(() => {
// 	// 	files = {};
// 	// 	projectName = "TNSApp" + Math.ceil(Math.random() * 1000);
// 	// 	projectDirName = projectName + "Dir";
// 	// 	projectPath = temp.mkdirSync(projectDirName);
// 	// 	testInjector = createTestInjector(projectPath, projectDirName);
// 	// 	testInjector.register("fs", {
// 	// 		files: {},
// 	// 		readJson(path: string): any {
// 	// 			if (this.exists(path)) {
// 	// 				return JSON.stringify(files[path]);
// 	// 			} else {
// 	// 				return null;
// 	// 			}
// 	// 		},
// 	// 		exists(path: string): boolean {
// 	// 			return path in files;
// 	// 		}
// 	// 	});
// 	// 	testInjector.register("pbxprojDomXcode", { Xcode: {} });
// 	// 	pbxproj = join(projectPath, `platforms/ios/${projectDirName}.xcodeproj/project.pbxproj`);
// 	// 	iOSProjectService = testInjector.resolve("iOSProjectService");
// 	// 	iOSProvisionService = testInjector.resolve("iOSProvisionService");
// 	// 	pbxprojDomXcode = testInjector.resolve("pbxprojDomXcode");
// 	// 	projectData = testInjector.resolve("projectData");
// 	// 	iOSProvisionService.pick = async (uuidOrName: string, projId: string) => {
// 	// 		return (<any>{
// 	// 			"NativeScriptDev": {
// 	// 				Name: "NativeScriptDev",
// 	// 				CreationDate: null,
// 	// 				ExpirationDate: null,
// 	// 				TeamName: "Telerik AD",
// 	// 				TeamIdentifier: ["TKID101"],
// 	// 				ProvisionedDevices: [],
// 	// 				Entitlements: {
// 	// 					"application-identifier": "*",
// 	// 					"com.apple.developer.team-identifier": "ABC"
// 	// 				},
// 	// 				UUID: "12345",
// 	// 				ProvisionsAllDevices: false,
// 	// 				ApplicationIdentifierPrefix: null,
// 	// 				DeveloperCertificates: null,
// 	// 				Type: "Development"
// 	// 			},
// 	// 			"NativeScriptDist": {
// 	// 				Name: "NativeScriptDist",
// 	// 				CreationDate: null,
// 	// 				ExpirationDate: null,
// 	// 				TeamName: "Telerik AD",
// 	// 				TeamIdentifier: ["TKID202"],
// 	// 				ProvisionedDevices: [],
// 	// 				Entitlements: {
// 	// 					"application-identifier": "*",
// 	// 					"com.apple.developer.team-identifier": "ABC"
// 	// 				},
// 	// 				UUID: "6789",
// 	// 				ProvisionsAllDevices: true,
// 	// 				ApplicationIdentifierPrefix: null,
// 	// 				DeveloperCertificates: null,
// 	// 				Type: "Distribution"
// 	// 			},
// 	// 			"NativeScriptAdHoc": {
// 	// 				Name: "NativeScriptAdHoc",
// 	// 				CreationDate: null,
// 	// 				ExpirationDate: null,
// 	// 				TeamName: "Telerik AD",
// 	// 				TeamIdentifier: ["TKID303"],
// 	// 				ProvisionedDevices: [],
// 	// 				Entitlements: {
// 	// 					"application-identifier": "*",
// 	// 					"com.apple.developer.team-identifier": "ABC"
// 	// 				},
// 	// 				UUID: "1010",
// 	// 				ProvisionsAllDevices: true,
// 	// 				ApplicationIdentifierPrefix: null,
// 	// 				DeveloperCertificates: null,
// 	// 				Type: "Distribution"
// 	// 			}
// 	// 		})[uuidOrName];
// 	// 	};
// 	// });

// 	// describe("Check for Changes", () => {
// 	// 	it("sets signingChanged if no Xcode project exists", async () => {
// 	// 		const changes = <IProjectChangesInfo>{};
// 	// 		await iOSProjectService.checkForChanges(changes, { release: false, provision: "NativeScriptDev", teamId: undefined, useHotModuleReload: false }, projectData);
// 	// 		assert.isTrue(!!changes.signingChanged);
// 	// 	});
// 	// 	it("sets signingChanged if the Xcode projects is configured with Automatic signing, but proivsion is specified", async () => {
// 	// 		files[pbxproj] = "";
// 	// 		pbxprojDomXcode.Xcode.open = <any>function (path: string) {
// 	// 			assert.equal(path, pbxproj);
// 	// 			return {
// 	// 				getSigning(x: string) {
// 	// 					return { style: "Automatic" };
// 	// 				}
// 	// 			};
// 	// 		};
// 	// 		const changes = <IProjectChangesInfo>{};
// 	// 		await iOSProjectService.checkForChanges(changes, { release: false, provision: "NativeScriptDev", teamId: undefined, useHotModuleReload: false }, projectData);
// 	// 		assert.isTrue(!!changes.signingChanged);
// 	// 	});
// 	// 	it("sets signingChanged if the Xcode projects is configured with Manual signing, but the proivsion specified differs the selected in the pbxproj", async () => {
// 	// 		files[pbxproj] = "";
// 	// 		pbxprojDomXcode.Xcode.open = <any>function (path: string) {
// 	// 			assert.equal(path, pbxproj);
// 	// 			return {
// 	// 				getSigning() {
// 	// 					return {
// 	// 						style: "Manual", configurations: {
// 	// 							Debug: { name: "NativeScriptDev2" },
// 	// 							Release: { name: "NativeScriptDev2" }
// 	// 						}
// 	// 					};
// 	// 				}
// 	// 			};
// 	// 		};
// 	// 		const changes = <IProjectChangesInfo>{};
// 	// 		await iOSProjectService.checkForChanges(changes, { release: false, provision: "NativeScriptDev", teamId: undefined, useHotModuleReload: false }, projectData);
// 	// 		assert.isTrue(!!changes.signingChanged);
// 	// 	});
// 	// 	it("does not set signingChanged if the Xcode projects is configured with Manual signing and proivsion matches", async () => {
// 	// 		files[pbxproj] = "";
// 	// 		pbxprojDomXcode.Xcode.open = <any>function (path: string) {
// 	// 			assert.equal(path, pbxproj);
// 	// 			return {
// 	// 				getSigning() {
// 	// 					return {
// 	// 						style: "Manual", configurations: {
// 	// 							Debug: { name: "NativeScriptDev" },
// 	// 							Release: { name: "NativeScriptDev" }
// 	// 						}
// 	// 					};
// 	// 				}
// 	// 			};
// 	// 		};
// 	// 		const changes = <IProjectChangesInfo>{};
// 	// 		await iOSProjectService.checkForChanges(changes, { release: false, provision: "NativeScriptDev", teamId: undefined, useHotModuleReload: false }, projectData);
// 	// 		console.log("CHANGES !!!! ", changes);
// 	// 		assert.isFalse(!!changes.signingChanged);
// 	// 	});
// 	// });
// });
=======
describe("iOS Project Service Signing", () => {
	let testInjector: IInjector;
	let projectName: string;
	let projectDirName: string;
	let projectPath: string;
	let files: any;
	let iOSProjectService: IPlatformProjectService;
	let projectData: any;
	let pbxproj: string;
	let iOSProvisionService: IOSProvisionService;
	let pbxprojDomXcode: IPbxprojDomXcode;

	beforeEach(() => {
		files = {};
		projectName = "TNSApp" + Math.ceil(Math.random() * 1000);
		projectDirName = projectName + "Dir";
		projectPath = temp.mkdirSync(projectDirName);
		testInjector = createTestInjector(projectPath, projectDirName);
		testInjector.register("fs", {
			files: {},
			readJson(path: string): any {
				if (this.exists(path)) {
					return JSON.stringify(files[path]);
				} else {
					return null;
				}
			},
			exists(path: string): boolean {
				return path in files;
			}
		});
		testInjector.register("pbxprojDomXcode", { Xcode: {} });
		pbxproj = join(projectPath, `platforms/ios/${projectDirName}.xcodeproj/project.pbxproj`);
		iOSProjectService = testInjector.resolve("iOSProjectService");
		iOSProvisionService = testInjector.resolve("iOSProvisionService");
		pbxprojDomXcode = testInjector.resolve("pbxprojDomXcode");
		projectData = testInjector.resolve("projectData");
		iOSProvisionService.pick = async (uuidOrName: string, projId: string) => {
			return (<any>{
				"NativeScriptDev": {
					Name: "NativeScriptDev",
					CreationDate: null,
					ExpirationDate: null,
					TeamName: "Telerik AD",
					TeamIdentifier: ["TKID101"],
					ProvisionedDevices: [],
					Entitlements: {
						"application-identifier": "*",
						"com.apple.developer.team-identifier": "ABC"
					},
					UUID: "12345",
					ProvisionsAllDevices: false,
					ApplicationIdentifierPrefix: null,
					DeveloperCertificates: null,
					Type: "Development"
				},
				"NativeScriptDist": {
					Name: "NativeScriptDist",
					CreationDate: null,
					ExpirationDate: null,
					TeamName: "Telerik AD",
					TeamIdentifier: ["TKID202"],
					ProvisionedDevices: [],
					Entitlements: {
						"application-identifier": "*",
						"com.apple.developer.team-identifier": "ABC"
					},
					UUID: "6789",
					ProvisionsAllDevices: true,
					ApplicationIdentifierPrefix: null,
					DeveloperCertificates: null,
					Type: "Distribution"
				},
				"NativeScriptAdHoc": {
					Name: "NativeScriptAdHoc",
					CreationDate: null,
					ExpirationDate: null,
					TeamName: "Telerik AD",
					TeamIdentifier: ["TKID303"],
					ProvisionedDevices: [],
					Entitlements: {
						"application-identifier": "*",
						"com.apple.developer.team-identifier": "ABC"
					},
					UUID: "1010",
					ProvisionsAllDevices: true,
					ApplicationIdentifierPrefix: null,
					DeveloperCertificates: null,
					Type: "Distribution"
				}
			})[uuidOrName];
		};
	});

	describe("Check for Changes", () => {
		it("sets signingChanged if no Xcode project exists", async () => {
			const changes = <IProjectChangesInfo>{};
			await iOSProjectService.checkForChanges(changes, { bundle: false, release: false, provision: "NativeScriptDev", teamId: undefined, useHotModuleReload: false }, projectData);
			assert.isTrue(!!changes.signingChanged);
		});
		it("sets signingChanged if the Xcode projects is configured with Automatic signing, but proivsion is specified", async () => {
			files[pbxproj] = "";
			pbxprojDomXcode.Xcode.open = <any>function (path: string) {
				assert.equal(path, pbxproj);
				return {
					getSigning(x: string) {
						return { style: "Automatic" };
					}
				};
			};
			const changes = <IProjectChangesInfo>{};
			await iOSProjectService.checkForChanges(changes, { bundle: false, release: false, provision: "NativeScriptDev", teamId: undefined, useHotModuleReload: false }, projectData);
			assert.isTrue(!!changes.signingChanged);
		});
		it("sets signingChanged if the Xcode projects is configured with Manual signing, but the proivsion specified differs the selected in the pbxproj", async () => {
			files[pbxproj] = "";
			pbxprojDomXcode.Xcode.open = <any>function (path: string) {
				assert.equal(path, pbxproj);
				return {
					getSigning() {
						return {
							style: "Manual", configurations: {
								Debug: { name: "NativeScriptDev2" },
								Release: { name: "NativeScriptDev2" }
							}
						};
					}
				};
			};
			const changes = <IProjectChangesInfo>{};
			await iOSProjectService.checkForChanges(changes, { bundle: false, release: false, provision: "NativeScriptDev", teamId: undefined, useHotModuleReload: false }, projectData);
			assert.isTrue(!!changes.signingChanged);
		});
		it("does not set signingChanged if the Xcode projects is configured with Manual signing and proivsion matches", async () => {
			files[pbxproj] = "";
			pbxprojDomXcode.Xcode.open = <any>function (path: string) {
				assert.equal(path, pbxproj);
				return {
					getSigning() {
						return {
							style: "Manual", configurations: {
								Debug: { name: "NativeScriptDev" },
								Release: { name: "NativeScriptDev" }
							}
						};
					}
				};
			};
			const changes = <IProjectChangesInfo>{};
			await iOSProjectService.checkForChanges(changes, { bundle: false, release: false, provision: "NativeScriptDev", teamId: undefined, useHotModuleReload: false }, projectData);
			console.log("CHANGES !!!! ", changes);
			assert.isFalse(!!changes.signingChanged);
		});
	});

	describe("specifying provision", () => {
		describe("from Automatic to provision name", () => {
			beforeEach(() => {
				files[pbxproj] = "";
				pbxprojDomXcode.Xcode.open = <any>function (path: string) {
					return {
						getSigning(x: string) {
							return { style: "Automatic", teamID: "AutoTeam" };
						}
					};
				};
			});
			it("fails with proper error if the provision can not be found", async () => {
				try {
					await iOSProjectService.prepareProject(projectData, { sdk: undefined, provision: "NativeScriptDev2", teamId: undefined });
				} catch (e) {
					assert.isTrue(e.toString().indexOf("Failed to find mobile provision with UUID or Name: NativeScriptDev2") >= 0);
				}
			});
			it("succeeds if the provision name is provided for development cert", async () => {
				const stack: any = [];
				pbxprojDomXcode.Xcode.open = <any>function (path: string) {
					assert.equal(path, pbxproj);
					return {
						getSigning() {
							return { style: "Automatic", teamID: "AutoTeam" };
						},
						save() {
							stack.push("save()");
						},
						setManualSigningStyle(targetName: string, manualSigning: any) {
							stack.push({ targetName, manualSigning });
						},
						setManualSigningStyleByTargetProductType: () => ({}),
						setManualSigningStyleByTargetProductTypesList: () => ({}),
						setManualSigningStyleByTargetKey: () => ({})
					};
				};
				await iOSProjectService.prepareProject(projectData, { sdk: undefined, provision: "NativeScriptDev", teamId: undefined });
				assert.deepEqual(stack, [{ targetName: projectDirName, manualSigning: { team: "TKID101", uuid: "12345", name: "NativeScriptDev", identity: "iPhone Developer" } }, "save()"]);
			});
			it("succeds if the provision name is provided for distribution cert", async () => {
				const stack: any = [];
				pbxprojDomXcode.Xcode.open = <any>function (path: string) {
					assert.equal(path, pbxproj);
					return {
						getSigning() {
							return { style: "Automatic", teamID: "AutoTeam" };
						},
						save() {
							stack.push("save()");
						},
						setManualSigningStyle(targetName: string, manualSigning: any) {
							stack.push({ targetName, manualSigning });
						},
						setManualSigningStyleByTargetProductType: () => ({}),
						setManualSigningStyleByTargetProductTypesList: () => ({}),
						setManualSigningStyleByTargetKey: () => ({})
					};
				};
				await iOSProjectService.prepareProject(projectData, { sdk: undefined, provision: "NativeScriptDist", teamId: undefined });
				assert.deepEqual(stack, [{ targetName: projectDirName, manualSigning: { team: "TKID202", uuid: "6789", name: "NativeScriptDist", identity: "iPhone Distribution" } }, "save()"]);
			});
			it("succeds if the provision name is provided for adhoc cert", async () => {
				const stack: any = [];
				pbxprojDomXcode.Xcode.open = <any>function (path: string) {
					assert.equal(path, pbxproj);
					return {
						getSigning() {
							return { style: "Automatic", teamID: "AutoTeam" };
						},
						save() {
							stack.push("save()");
						},
						setManualSigningStyle(targetName: string, manualSigning: any) {
							stack.push({ targetName, manualSigning });
						},
						setManualSigningStyleByTargetProductType: () => ({}),
						setManualSigningStyleByTargetProductTypesList: () => ({}),
						setManualSigningStyleByTargetKey: () => ({})
					};
				};
				await iOSProjectService.prepareProject(projectData, { sdk: undefined, provision: "NativeScriptAdHoc", teamId: undefined });
				assert.deepEqual(stack, [{ targetName: projectDirName, manualSigning: { team: "TKID303", uuid: "1010", name: "NativeScriptAdHoc", identity: "iPhone Distribution" } }, "save()"]);
			});
		});
	});
});
>>>>>>> a4cb42cc

describe("Merge Project XCConfig files", () => {
	if (require("os").platform() !== "darwin") {
		console.log("Skipping 'Merge Project XCConfig files' tests. They can work only on macOS");
		return;
	}
	const assertPropertyValues = (expected: any, xcconfigPath: string, injector: IInjector) => {
		const service = <IXcconfigService>injector.resolve('xcconfigService');
		_.forOwn(expected, (value, key) => {
			const actual = service.readPropertyValue(xcconfigPath, key);
			assert.equal(actual, value);
		});
	};

	let projectName: string;
	let projectPath: string;
	let projectRoot: string;
	let testInjector: IInjector;
	let iOSProjectService: IOSProjectService;
	let projectData: IProjectData;
	let fs: IFileSystem;
	let appResourcesXcconfigPath: string;
	let appResourceXCConfigContent: string;
	let iOSEntitlementsService: IOSEntitlementsService;
	let xcconfigService: IXcconfigService;

	beforeEach(() => {
		projectName = "projectDirectory";
		projectPath = temp.mkdirSync(projectName);

		testInjector = createTestInjector(projectPath, projectName);
		iOSProjectService = testInjector.resolve("iOSProjectService");
		projectData = testInjector.resolve("projectData");
		projectData.projectDir = projectPath;
		projectData.appResourcesDirectoryPath = join(projectData.projectDir, "app", "App_Resources");

		iOSEntitlementsService = testInjector.resolve("iOSEntitlementsService");

		appResourcesXcconfigPath = join(projectData.appResourcesDirectoryPath, "iOS", BUILD_XCCONFIG_FILE_NAME);
		appResourceXCConfigContent = `CODE_SIGN_IDENTITY = iPhone Distribution
			// To build for device with XCode you need to specify your development team. More info: https://developer.apple.com/library/prerelease/content/releasenotes/DeveloperTools/RN-Xcode/Introduction.html
			// DEVELOPMENT_TEAM = YOUR_TEAM_ID;
			ASSETCATALOG_COMPILER_APPICON_NAME = AppIcon;
			ASSETCATALOG_COMPILER_LAUNCHIMAGE_NAME = LaunchImage;
			`;
		const testPackageJson = {
			"name": "test-project",
			"version": "0.0.1"
		};
		fs = testInjector.resolve("fs");
		fs.writeJson(join(projectPath, "package.json"), testPackageJson);
		xcconfigService = testInjector.resolve("xcconfigService");
		projectRoot = iOSProjectService.getPlatformData(projectData).projectRoot;
	});

	it("Uses the build.xcconfig file content from App_Resources", async () => {
		// setup app_resource build.xcconfig
		fs.writeFile(appResourcesXcconfigPath, appResourceXCConfigContent);

		// run merge for all release: debug|release
		for (const release in [true, false]) {
			await (<any>iOSProjectService).mergeProjectXcconfigFiles(projectData);

			const destinationFilePaths = xcconfigService.getPluginsXcconfigFilePaths(projectRoot);

			_.each(destinationFilePaths, destinationFilePath => {
				assert.isTrue(fs.exists(destinationFilePath), 'Target build xcconfig is missing for release: ' + release);
				const expected = {
					'ASSETCATALOG_COMPILER_APPICON_NAME': 'AppIcon',
					'ASSETCATALOG_COMPILER_LAUNCHIMAGE_NAME': 'LaunchImage',
					'CODE_SIGN_IDENTITY': 'iPhone Distribution'
				};
				assertPropertyValues(expected, destinationFilePath, testInjector);
			});
		}
	});

	it("Adds the entitlements property if not set by the user", async () => {
		for (const release in [true, false]) {
			const realExistsFunction = testInjector.resolve("fs").exists;

			testInjector.resolve("fs").exists = (filePath: string) => {
				if (iOSEntitlementsService.getPlatformsEntitlementsPath(projectData) === filePath) {
					return true;
				}

				return realExistsFunction(filePath);
			};

			await (<any>iOSProjectService).mergeProjectXcconfigFiles(projectData, { release });

			const destinationFilePaths = xcconfigService.getPluginsXcconfigFilePaths(projectRoot);

			_.each(destinationFilePaths, destinationFilePath => {
				assert.isTrue(fs.exists(destinationFilePath), 'Target build xcconfig is missing for release: ' + release);
				const expected = {
					'CODE_SIGN_ENTITLEMENTS': iOSEntitlementsService.getPlatformsEntitlementsRelativePath(projectData)
				};
				assertPropertyValues(expected, destinationFilePath, testInjector);
			});
		}
	});

	it("The user specified entitlements property takes precedence", async () => {
		// setup app_resource build.xcconfig
		const expectedEntitlementsFile = 'user.entitlements';
		const xcconfigEntitlements = appResourceXCConfigContent + `${EOL}CODE_SIGN_ENTITLEMENTS = ${expectedEntitlementsFile}`;
		fs.writeFile(appResourcesXcconfigPath, xcconfigEntitlements);

		await (<any>iOSProjectService).mergeProjectXcconfigFiles(projectData);

		const destinationFilePaths = xcconfigService.getPluginsXcconfigFilePaths(projectRoot);

		_.each(destinationFilePaths, destinationFilePath => {
			assert.isTrue(fs.exists(destinationFilePath), `Target build xcconfig ${destinationFilePath} is missing.`);
			const expected = {
				'ASSETCATALOG_COMPILER_APPICON_NAME': 'AppIcon',
				'ASSETCATALOG_COMPILER_LAUNCHIMAGE_NAME': 'LaunchImage',
				'CODE_SIGN_IDENTITY': 'iPhone Distribution',
				'CODE_SIGN_ENTITLEMENTS': expectedEntitlementsFile
			};
			assertPropertyValues(expected, destinationFilePath, testInjector);
		});
	});

	it("creates empty plugins-<config>.xcconfig in case there are no build.xcconfig in App_Resources and in plugins", async () => {
		await (<any>iOSProjectService).mergeProjectXcconfigFiles(projectData);

		const destinationFilePaths = xcconfigService.getPluginsXcconfigFilePaths(projectRoot);

		_.each(destinationFilePaths, destinationFilePath => {
			assert.isTrue(fs.exists(destinationFilePath), `Target build xcconfig ${destinationFilePath} is missing.`);
			const content = fs.readFile(destinationFilePath).toString();
			assert.equal(content, "");
		});
	});
});

<<<<<<< HEAD
=======
describe("buildProject", () => {
	let xcodeBuildCommandArgs: string[] = [];

	function setup(data: { frameworkVersion: string, deploymentTarget: string, devices?: Mobile.IDevice[] }): IInjector {
		const projectPath = "myTestProjectPath";
		const projectName = "myTestProjectName";
		const testInjector = createTestInjector(projectPath, projectName);

		const childProcess = testInjector.resolve("childProcess");
		childProcess.spawnFromEvent = (command: string, args: string[]) => {
			if (command === "xcodebuild" && args[0] !== "-exportArchive") {
				xcodeBuildCommandArgs = args;
			}
		};

		const projectDataService = testInjector.resolve("projectDataService");
		projectDataService.getNSValue = (projectDir: string, propertyName: string) => {
			if (propertyName === "tns-ios") {
				return {
					name: "tns-ios",
					version: data.frameworkVersion
				};
			}
		};

		const projectData = testInjector.resolve("projectData");
		projectData.appResourcesDirectoryPath = join(projectPath, "app", "App_Resources");

		const devicesService = testInjector.resolve("devicesService");
		devicesService.initialize = () => ({});
		devicesService.getDeviceInstances = () => data.devices || [];

		const xcconfigService = testInjector.resolve("xcconfigService");
		xcconfigService.readPropertyValue = (projectDir: string, propertyName: string) => {
			if (propertyName === "IPHONEOS_DEPLOYMENT_TARGET") {
				return data.deploymentTarget;
			}
		};

		const pbxprojDomXcode = testInjector.resolve("pbxprojDomXcode");
		pbxprojDomXcode.Xcode = {
			open: () => ({
				getSigning: () => ({}),
				setAutomaticSigningStyle: () => ({}),
				setAutomaticSigningStyleByTargetProductType: () => ({}),
				setAutomaticSigningStyleByTargetProductTypesList: () => ({}),
				setAutomaticSigningStyleByTargetKey: () => ({}),
				save: () => ({})
			})
		};

		const iOSProvisionService = testInjector.resolve("iOSProvisionService");
		iOSProvisionService.getDevelopmentTeams = () => ({});
		iOSProvisionService.getTeamIdsWithName = () => ({});

		return testInjector;
	}

	function executeTests(testCases: any[], data: { buildForDevice: boolean }) {
		_.each(testCases, testCase => {
			it(`${testCase.name}`, async () => {
				const testInjector = setup({ frameworkVersion: testCase.frameworkVersion, deploymentTarget: testCase.deploymentTarget });
				const projectData: IProjectData = testInjector.resolve("projectData");

				const iOSProjectService = <IOSProjectService>testInjector.resolve("iOSProjectService");
				(<any>iOSProjectService).getExportOptionsMethod = () => ({});
				await iOSProjectService.buildProject("myProjectRoot", projectData, <any>{ buildForDevice: data.buildForDevice });

				const archsItem = xcodeBuildCommandArgs.find(item => item.startsWith("ARCHS="));
				if (testCase.expectedArchs) {
					const archsValue = archsItem.split("=")[1];
					assert.deepEqual(archsValue, testCase.expectedArchs);
				} else {
					assert.deepEqual(undefined, archsItem);
				}
			});
		});
	}

	describe("for device", () => {
		afterEach(() => {
			xcodeBuildCommandArgs = [];
		});

		const testCases = <any[]>[{
			name: "shouldn't exclude armv7 architecture when deployment target 10",
			frameworkVersion: "5.0.0",
			deploymentTarget: "10.0",
			expectedArchs: "armv7 arm64"
		}, {
			name: "should exclude armv7 architecture when deployment target is 11",
			frameworkVersion: "5.0.0",
			deploymentTarget: "11.0",
			expectedArchs: "arm64"
		}, {
			name: "shouldn't pass architecture to xcodebuild command when frameworkVersion is 5.1.0",
			frameworkVersion: "5.1.0",
			deploymentTarget: "11.0"
		}, {
			name: "should pass only 64bit architecture to xcodebuild command when frameworkVersion is 5.0.0 and deployment target is 11.0",
			frameworkVersion: "5.0.0",
			deploymentTarget: "11.0",
			expectedArchs: "arm64"
		}, {
			name: "should pass both architectures to xcodebuild command when frameworkVersion is 5.0.0 and deployment target is 10.0",
			frameworkVersion: "5.0.0",
			deploymentTarget: "10.0",
			expectedArchs: "armv7 arm64"
		}, {
			name: "should pass both architectures to xcodebuild command when frameworkVersion is 5.0.0 and no deployment target",
			frameworkVersion: "5.0.0",
			deploymentTarget: null,
			expectedArchs: "armv7 arm64"
		}];

		executeTests(testCases, { buildForDevice: true });
	});

	describe("for simulator", () => {
		afterEach(() => {
			xcodeBuildCommandArgs = [];
		});

		const testCases = [{
			name: "shouldn't exclude i386 architecture when deployment target is 10",
			frameworkVersion: "5.0.0",
			deploymentTarget: "10.0",
			expectedArchs: "i386 x86_64"
		}, {
			name: "should exclude i386 architecture when deployment target is 11",
			frameworkVersion: "5.0.0",
			deploymentTarget: "11.0",
			expectedArchs: "x86_64"
		}, {
			name: "shouldn't pass architecture to xcodebuild command when frameworkVersion is 5.1.0",
			frameworkVersion: "5.1.0",
			deploymentTarget: "11.0"
		}, {
			name: "should pass only 64bit architecture to xcodebuild command when frameworkVersion is 5.0.0 and deployment target is 11.0",
			frameworkVersion: "5.0.0",
			deploymentTarget: "11.0",
			expectedArchs: "x86_64"
		}, {
			name: "should pass both architectures to xcodebuild command when frameworkVersion is 5.0.0 and deployment target is 10.0",
			frameworkVersion: "5.0.0",
			deploymentTarget: "10.0",
			expectedArchs: "i386 x86_64"
		}, {
			name: "should pass both architectures to xcodebuild command when frameworkVersion is 5.0.0 and no deployment target",
			frameworkVersion: "5.0.0",
			deploymentTarget: null,
			expectedArchs: "i386 x86_64"
		}];

		executeTests(testCases, { buildForDevice: false });
	});
});

>>>>>>> a4cb42cc
describe("handleNativeDependenciesChange", () => {
	it("ensure the correct order of pod install and merging pod's xcconfig file", async () => {
		const executedCocoapodsMethods: string[] = [];
		const projectPodfilePath = "my/test/project/platforms/ios/Podfile";

		const testInjector = createTestInjector("myTestProjectPath", "myTestProjectName");
		const iOSProjectService = testInjector.resolve("iOSProjectService");
		const projectData = testInjector.resolve("projectData");

		const cocoapodsService = testInjector.resolve("cocoapodsService");
		cocoapodsService.executePodInstall = async () => executedCocoapodsMethods.push("podInstall");
		cocoapodsService.mergePodXcconfigFile = async () => executedCocoapodsMethods.push("podMerge");
		cocoapodsService.applyPodfileFromAppResources = async () => ({});
		cocoapodsService.removeDuplicatedPlatfomsFromProjectPodFile = async () => ({});
		cocoapodsService.getProjectPodfilePath = () => projectPodfilePath;

		const fs = testInjector.resolve("fs");
		fs.exists = (filePath: string) => filePath === projectPodfilePath;

		await iOSProjectService.handleNativeDependenciesChange(projectData);

		assert.deepEqual(executedCocoapodsMethods, ["podInstall", "podMerge"]);
	});
});<|MERGE_RESOLUTION|>--- conflicted
+++ resolved
@@ -159,7 +159,6 @@
 		removeExtensions: () => { /* */ },
 		addExtensionsFromPath: () => Promise.resolve()
 	});
-<<<<<<< HEAD
 	testInjector.register("timers", {});
 	testInjector.register("iOSSigningService", IOSSigningService);
 	testInjector.register("xcodebuildService", XcodebuildService);
@@ -167,12 +166,10 @@
 	testInjector.register("xcodebuildArgsService", XcodebuildArgsService);
 	testInjector.register("exportOptionsPlistService", ExportOptionsPlistService);
 
-=======
 	testInjector.register("iOSWatchAppService", {
 		removeWatchApp: () => { /* */ },
 		addWatchAppFromPath: () => Promise.resolve()
 	});
->>>>>>> a4cb42cc
 	return testInjector;
 }
 
@@ -717,404 +714,6 @@
 	});
 });
 
-<<<<<<< HEAD
-// describe("iOS Project Service Signing", () => {
-// 	let testInjector: IInjector;
-// 	let projectName: string;
-// 	let projectDirName: string;
-// 	let projectPath: string;
-// 	let files: any;
-// 	let iOSProvisionService: IOSProvisionService;
-
-// 	// beforeEach(() => {
-// 	// 	files = {};
-// 	// 	projectName = "TNSApp" + Math.ceil(Math.random() * 1000);
-// 	// 	projectDirName = projectName + "Dir";
-// 	// 	projectPath = temp.mkdirSync(projectDirName);
-// 	// 	testInjector = createTestInjector(projectPath, projectDirName);
-// 	// 	testInjector.register("fs", {
-// 	// 		files: {},
-// 	// 		readJson(path: string): any {
-// 	// 			if (this.exists(path)) {
-// 	// 				return JSON.stringify(files[path]);
-// 	// 			} else {
-// 	// 				return null;
-// 	// 			}
-// 	// 		},
-// 	// 		exists(path: string): boolean {
-// 	// 			return path in files;
-// 	// 		}
-// 	// 	});
-// 	// 	testInjector.register("pbxprojDomXcode", { Xcode: {} });
-// 	// 	pbxproj = join(projectPath, `platforms/ios/${projectDirName}.xcodeproj/project.pbxproj`);
-// 	// 	iOSProjectService = testInjector.resolve("iOSProjectService");
-// 	// 	iOSProvisionService = testInjector.resolve("iOSProvisionService");
-// 	// 	pbxprojDomXcode = testInjector.resolve("pbxprojDomXcode");
-// 	// 	projectData = testInjector.resolve("projectData");
-// 	// 	iOSProvisionService.pick = async (uuidOrName: string, projId: string) => {
-// 	// 		return (<any>{
-// 	// 			"NativeScriptDev": {
-// 	// 				Name: "NativeScriptDev",
-// 	// 				CreationDate: null,
-// 	// 				ExpirationDate: null,
-// 	// 				TeamName: "Telerik AD",
-// 	// 				TeamIdentifier: ["TKID101"],
-// 	// 				ProvisionedDevices: [],
-// 	// 				Entitlements: {
-// 	// 					"application-identifier": "*",
-// 	// 					"com.apple.developer.team-identifier": "ABC"
-// 	// 				},
-// 	// 				UUID: "12345",
-// 	// 				ProvisionsAllDevices: false,
-// 	// 				ApplicationIdentifierPrefix: null,
-// 	// 				DeveloperCertificates: null,
-// 	// 				Type: "Development"
-// 	// 			},
-// 	// 			"NativeScriptDist": {
-// 	// 				Name: "NativeScriptDist",
-// 	// 				CreationDate: null,
-// 	// 				ExpirationDate: null,
-// 	// 				TeamName: "Telerik AD",
-// 	// 				TeamIdentifier: ["TKID202"],
-// 	// 				ProvisionedDevices: [],
-// 	// 				Entitlements: {
-// 	// 					"application-identifier": "*",
-// 	// 					"com.apple.developer.team-identifier": "ABC"
-// 	// 				},
-// 	// 				UUID: "6789",
-// 	// 				ProvisionsAllDevices: true,
-// 	// 				ApplicationIdentifierPrefix: null,
-// 	// 				DeveloperCertificates: null,
-// 	// 				Type: "Distribution"
-// 	// 			},
-// 	// 			"NativeScriptAdHoc": {
-// 	// 				Name: "NativeScriptAdHoc",
-// 	// 				CreationDate: null,
-// 	// 				ExpirationDate: null,
-// 	// 				TeamName: "Telerik AD",
-// 	// 				TeamIdentifier: ["TKID303"],
-// 	// 				ProvisionedDevices: [],
-// 	// 				Entitlements: {
-// 	// 					"application-identifier": "*",
-// 	// 					"com.apple.developer.team-identifier": "ABC"
-// 	// 				},
-// 	// 				UUID: "1010",
-// 	// 				ProvisionsAllDevices: true,
-// 	// 				ApplicationIdentifierPrefix: null,
-// 	// 				DeveloperCertificates: null,
-// 	// 				Type: "Distribution"
-// 	// 			}
-// 	// 		})[uuidOrName];
-// 	// 	};
-// 	// });
-
-// 	// describe("Check for Changes", () => {
-// 	// 	it("sets signingChanged if no Xcode project exists", async () => {
-// 	// 		const changes = <IProjectChangesInfo>{};
-// 	// 		await iOSProjectService.checkForChanges(changes, { release: false, provision: "NativeScriptDev", teamId: undefined, useHotModuleReload: false }, projectData);
-// 	// 		assert.isTrue(!!changes.signingChanged);
-// 	// 	});
-// 	// 	it("sets signingChanged if the Xcode projects is configured with Automatic signing, but proivsion is specified", async () => {
-// 	// 		files[pbxproj] = "";
-// 	// 		pbxprojDomXcode.Xcode.open = <any>function (path: string) {
-// 	// 			assert.equal(path, pbxproj);
-// 	// 			return {
-// 	// 				getSigning(x: string) {
-// 	// 					return { style: "Automatic" };
-// 	// 				}
-// 	// 			};
-// 	// 		};
-// 	// 		const changes = <IProjectChangesInfo>{};
-// 	// 		await iOSProjectService.checkForChanges(changes, { release: false, provision: "NativeScriptDev", teamId: undefined, useHotModuleReload: false }, projectData);
-// 	// 		assert.isTrue(!!changes.signingChanged);
-// 	// 	});
-// 	// 	it("sets signingChanged if the Xcode projects is configured with Manual signing, but the proivsion specified differs the selected in the pbxproj", async () => {
-// 	// 		files[pbxproj] = "";
-// 	// 		pbxprojDomXcode.Xcode.open = <any>function (path: string) {
-// 	// 			assert.equal(path, pbxproj);
-// 	// 			return {
-// 	// 				getSigning() {
-// 	// 					return {
-// 	// 						style: "Manual", configurations: {
-// 	// 							Debug: { name: "NativeScriptDev2" },
-// 	// 							Release: { name: "NativeScriptDev2" }
-// 	// 						}
-// 	// 					};
-// 	// 				}
-// 	// 			};
-// 	// 		};
-// 	// 		const changes = <IProjectChangesInfo>{};
-// 	// 		await iOSProjectService.checkForChanges(changes, { release: false, provision: "NativeScriptDev", teamId: undefined, useHotModuleReload: false }, projectData);
-// 	// 		assert.isTrue(!!changes.signingChanged);
-// 	// 	});
-// 	// 	it("does not set signingChanged if the Xcode projects is configured with Manual signing and proivsion matches", async () => {
-// 	// 		files[pbxproj] = "";
-// 	// 		pbxprojDomXcode.Xcode.open = <any>function (path: string) {
-// 	// 			assert.equal(path, pbxproj);
-// 	// 			return {
-// 	// 				getSigning() {
-// 	// 					return {
-// 	// 						style: "Manual", configurations: {
-// 	// 							Debug: { name: "NativeScriptDev" },
-// 	// 							Release: { name: "NativeScriptDev" }
-// 	// 						}
-// 	// 					};
-// 	// 				}
-// 	// 			};
-// 	// 		};
-// 	// 		const changes = <IProjectChangesInfo>{};
-// 	// 		await iOSProjectService.checkForChanges(changes, { release: false, provision: "NativeScriptDev", teamId: undefined, useHotModuleReload: false }, projectData);
-// 	// 		console.log("CHANGES !!!! ", changes);
-// 	// 		assert.isFalse(!!changes.signingChanged);
-// 	// 	});
-// 	// });
-// });
-=======
-describe("iOS Project Service Signing", () => {
-	let testInjector: IInjector;
-	let projectName: string;
-	let projectDirName: string;
-	let projectPath: string;
-	let files: any;
-	let iOSProjectService: IPlatformProjectService;
-	let projectData: any;
-	let pbxproj: string;
-	let iOSProvisionService: IOSProvisionService;
-	let pbxprojDomXcode: IPbxprojDomXcode;
-
-	beforeEach(() => {
-		files = {};
-		projectName = "TNSApp" + Math.ceil(Math.random() * 1000);
-		projectDirName = projectName + "Dir";
-		projectPath = temp.mkdirSync(projectDirName);
-		testInjector = createTestInjector(projectPath, projectDirName);
-		testInjector.register("fs", {
-			files: {},
-			readJson(path: string): any {
-				if (this.exists(path)) {
-					return JSON.stringify(files[path]);
-				} else {
-					return null;
-				}
-			},
-			exists(path: string): boolean {
-				return path in files;
-			}
-		});
-		testInjector.register("pbxprojDomXcode", { Xcode: {} });
-		pbxproj = join(projectPath, `platforms/ios/${projectDirName}.xcodeproj/project.pbxproj`);
-		iOSProjectService = testInjector.resolve("iOSProjectService");
-		iOSProvisionService = testInjector.resolve("iOSProvisionService");
-		pbxprojDomXcode = testInjector.resolve("pbxprojDomXcode");
-		projectData = testInjector.resolve("projectData");
-		iOSProvisionService.pick = async (uuidOrName: string, projId: string) => {
-			return (<any>{
-				"NativeScriptDev": {
-					Name: "NativeScriptDev",
-					CreationDate: null,
-					ExpirationDate: null,
-					TeamName: "Telerik AD",
-					TeamIdentifier: ["TKID101"],
-					ProvisionedDevices: [],
-					Entitlements: {
-						"application-identifier": "*",
-						"com.apple.developer.team-identifier": "ABC"
-					},
-					UUID: "12345",
-					ProvisionsAllDevices: false,
-					ApplicationIdentifierPrefix: null,
-					DeveloperCertificates: null,
-					Type: "Development"
-				},
-				"NativeScriptDist": {
-					Name: "NativeScriptDist",
-					CreationDate: null,
-					ExpirationDate: null,
-					TeamName: "Telerik AD",
-					TeamIdentifier: ["TKID202"],
-					ProvisionedDevices: [],
-					Entitlements: {
-						"application-identifier": "*",
-						"com.apple.developer.team-identifier": "ABC"
-					},
-					UUID: "6789",
-					ProvisionsAllDevices: true,
-					ApplicationIdentifierPrefix: null,
-					DeveloperCertificates: null,
-					Type: "Distribution"
-				},
-				"NativeScriptAdHoc": {
-					Name: "NativeScriptAdHoc",
-					CreationDate: null,
-					ExpirationDate: null,
-					TeamName: "Telerik AD",
-					TeamIdentifier: ["TKID303"],
-					ProvisionedDevices: [],
-					Entitlements: {
-						"application-identifier": "*",
-						"com.apple.developer.team-identifier": "ABC"
-					},
-					UUID: "1010",
-					ProvisionsAllDevices: true,
-					ApplicationIdentifierPrefix: null,
-					DeveloperCertificates: null,
-					Type: "Distribution"
-				}
-			})[uuidOrName];
-		};
-	});
-
-	describe("Check for Changes", () => {
-		it("sets signingChanged if no Xcode project exists", async () => {
-			const changes = <IProjectChangesInfo>{};
-			await iOSProjectService.checkForChanges(changes, { bundle: false, release: false, provision: "NativeScriptDev", teamId: undefined, useHotModuleReload: false }, projectData);
-			assert.isTrue(!!changes.signingChanged);
-		});
-		it("sets signingChanged if the Xcode projects is configured with Automatic signing, but proivsion is specified", async () => {
-			files[pbxproj] = "";
-			pbxprojDomXcode.Xcode.open = <any>function (path: string) {
-				assert.equal(path, pbxproj);
-				return {
-					getSigning(x: string) {
-						return { style: "Automatic" };
-					}
-				};
-			};
-			const changes = <IProjectChangesInfo>{};
-			await iOSProjectService.checkForChanges(changes, { bundle: false, release: false, provision: "NativeScriptDev", teamId: undefined, useHotModuleReload: false }, projectData);
-			assert.isTrue(!!changes.signingChanged);
-		});
-		it("sets signingChanged if the Xcode projects is configured with Manual signing, but the proivsion specified differs the selected in the pbxproj", async () => {
-			files[pbxproj] = "";
-			pbxprojDomXcode.Xcode.open = <any>function (path: string) {
-				assert.equal(path, pbxproj);
-				return {
-					getSigning() {
-						return {
-							style: "Manual", configurations: {
-								Debug: { name: "NativeScriptDev2" },
-								Release: { name: "NativeScriptDev2" }
-							}
-						};
-					}
-				};
-			};
-			const changes = <IProjectChangesInfo>{};
-			await iOSProjectService.checkForChanges(changes, { bundle: false, release: false, provision: "NativeScriptDev", teamId: undefined, useHotModuleReload: false }, projectData);
-			assert.isTrue(!!changes.signingChanged);
-		});
-		it("does not set signingChanged if the Xcode projects is configured with Manual signing and proivsion matches", async () => {
-			files[pbxproj] = "";
-			pbxprojDomXcode.Xcode.open = <any>function (path: string) {
-				assert.equal(path, pbxproj);
-				return {
-					getSigning() {
-						return {
-							style: "Manual", configurations: {
-								Debug: { name: "NativeScriptDev" },
-								Release: { name: "NativeScriptDev" }
-							}
-						};
-					}
-				};
-			};
-			const changes = <IProjectChangesInfo>{};
-			await iOSProjectService.checkForChanges(changes, { bundle: false, release: false, provision: "NativeScriptDev", teamId: undefined, useHotModuleReload: false }, projectData);
-			console.log("CHANGES !!!! ", changes);
-			assert.isFalse(!!changes.signingChanged);
-		});
-	});
-
-	describe("specifying provision", () => {
-		describe("from Automatic to provision name", () => {
-			beforeEach(() => {
-				files[pbxproj] = "";
-				pbxprojDomXcode.Xcode.open = <any>function (path: string) {
-					return {
-						getSigning(x: string) {
-							return { style: "Automatic", teamID: "AutoTeam" };
-						}
-					};
-				};
-			});
-			it("fails with proper error if the provision can not be found", async () => {
-				try {
-					await iOSProjectService.prepareProject(projectData, { sdk: undefined, provision: "NativeScriptDev2", teamId: undefined });
-				} catch (e) {
-					assert.isTrue(e.toString().indexOf("Failed to find mobile provision with UUID or Name: NativeScriptDev2") >= 0);
-				}
-			});
-			it("succeeds if the provision name is provided for development cert", async () => {
-				const stack: any = [];
-				pbxprojDomXcode.Xcode.open = <any>function (path: string) {
-					assert.equal(path, pbxproj);
-					return {
-						getSigning() {
-							return { style: "Automatic", teamID: "AutoTeam" };
-						},
-						save() {
-							stack.push("save()");
-						},
-						setManualSigningStyle(targetName: string, manualSigning: any) {
-							stack.push({ targetName, manualSigning });
-						},
-						setManualSigningStyleByTargetProductType: () => ({}),
-						setManualSigningStyleByTargetProductTypesList: () => ({}),
-						setManualSigningStyleByTargetKey: () => ({})
-					};
-				};
-				await iOSProjectService.prepareProject(projectData, { sdk: undefined, provision: "NativeScriptDev", teamId: undefined });
-				assert.deepEqual(stack, [{ targetName: projectDirName, manualSigning: { team: "TKID101", uuid: "12345", name: "NativeScriptDev", identity: "iPhone Developer" } }, "save()"]);
-			});
-			it("succeds if the provision name is provided for distribution cert", async () => {
-				const stack: any = [];
-				pbxprojDomXcode.Xcode.open = <any>function (path: string) {
-					assert.equal(path, pbxproj);
-					return {
-						getSigning() {
-							return { style: "Automatic", teamID: "AutoTeam" };
-						},
-						save() {
-							stack.push("save()");
-						},
-						setManualSigningStyle(targetName: string, manualSigning: any) {
-							stack.push({ targetName, manualSigning });
-						},
-						setManualSigningStyleByTargetProductType: () => ({}),
-						setManualSigningStyleByTargetProductTypesList: () => ({}),
-						setManualSigningStyleByTargetKey: () => ({})
-					};
-				};
-				await iOSProjectService.prepareProject(projectData, { sdk: undefined, provision: "NativeScriptDist", teamId: undefined });
-				assert.deepEqual(stack, [{ targetName: projectDirName, manualSigning: { team: "TKID202", uuid: "6789", name: "NativeScriptDist", identity: "iPhone Distribution" } }, "save()"]);
-			});
-			it("succeds if the provision name is provided for adhoc cert", async () => {
-				const stack: any = [];
-				pbxprojDomXcode.Xcode.open = <any>function (path: string) {
-					assert.equal(path, pbxproj);
-					return {
-						getSigning() {
-							return { style: "Automatic", teamID: "AutoTeam" };
-						},
-						save() {
-							stack.push("save()");
-						},
-						setManualSigningStyle(targetName: string, manualSigning: any) {
-							stack.push({ targetName, manualSigning });
-						},
-						setManualSigningStyleByTargetProductType: () => ({}),
-						setManualSigningStyleByTargetProductTypesList: () => ({}),
-						setManualSigningStyleByTargetKey: () => ({})
-					};
-				};
-				await iOSProjectService.prepareProject(projectData, { sdk: undefined, provision: "NativeScriptAdHoc", teamId: undefined });
-				assert.deepEqual(stack, [{ targetName: projectDirName, manualSigning: { team: "TKID303", uuid: "1010", name: "NativeScriptAdHoc", identity: "iPhone Distribution" } }, "save()"]);
-			});
-		});
-	});
-});
->>>>>>> a4cb42cc
-
 describe("Merge Project XCConfig files", () => {
 	if (require("os").platform() !== "darwin") {
 		console.log("Skipping 'Merge Project XCConfig files' tests. They can work only on macOS");
@@ -1252,167 +851,6 @@
 	});
 });
 
-<<<<<<< HEAD
-=======
-describe("buildProject", () => {
-	let xcodeBuildCommandArgs: string[] = [];
-
-	function setup(data: { frameworkVersion: string, deploymentTarget: string, devices?: Mobile.IDevice[] }): IInjector {
-		const projectPath = "myTestProjectPath";
-		const projectName = "myTestProjectName";
-		const testInjector = createTestInjector(projectPath, projectName);
-
-		const childProcess = testInjector.resolve("childProcess");
-		childProcess.spawnFromEvent = (command: string, args: string[]) => {
-			if (command === "xcodebuild" && args[0] !== "-exportArchive") {
-				xcodeBuildCommandArgs = args;
-			}
-		};
-
-		const projectDataService = testInjector.resolve("projectDataService");
-		projectDataService.getNSValue = (projectDir: string, propertyName: string) => {
-			if (propertyName === "tns-ios") {
-				return {
-					name: "tns-ios",
-					version: data.frameworkVersion
-				};
-			}
-		};
-
-		const projectData = testInjector.resolve("projectData");
-		projectData.appResourcesDirectoryPath = join(projectPath, "app", "App_Resources");
-
-		const devicesService = testInjector.resolve("devicesService");
-		devicesService.initialize = () => ({});
-		devicesService.getDeviceInstances = () => data.devices || [];
-
-		const xcconfigService = testInjector.resolve("xcconfigService");
-		xcconfigService.readPropertyValue = (projectDir: string, propertyName: string) => {
-			if (propertyName === "IPHONEOS_DEPLOYMENT_TARGET") {
-				return data.deploymentTarget;
-			}
-		};
-
-		const pbxprojDomXcode = testInjector.resolve("pbxprojDomXcode");
-		pbxprojDomXcode.Xcode = {
-			open: () => ({
-				getSigning: () => ({}),
-				setAutomaticSigningStyle: () => ({}),
-				setAutomaticSigningStyleByTargetProductType: () => ({}),
-				setAutomaticSigningStyleByTargetProductTypesList: () => ({}),
-				setAutomaticSigningStyleByTargetKey: () => ({}),
-				save: () => ({})
-			})
-		};
-
-		const iOSProvisionService = testInjector.resolve("iOSProvisionService");
-		iOSProvisionService.getDevelopmentTeams = () => ({});
-		iOSProvisionService.getTeamIdsWithName = () => ({});
-
-		return testInjector;
-	}
-
-	function executeTests(testCases: any[], data: { buildForDevice: boolean }) {
-		_.each(testCases, testCase => {
-			it(`${testCase.name}`, async () => {
-				const testInjector = setup({ frameworkVersion: testCase.frameworkVersion, deploymentTarget: testCase.deploymentTarget });
-				const projectData: IProjectData = testInjector.resolve("projectData");
-
-				const iOSProjectService = <IOSProjectService>testInjector.resolve("iOSProjectService");
-				(<any>iOSProjectService).getExportOptionsMethod = () => ({});
-				await iOSProjectService.buildProject("myProjectRoot", projectData, <any>{ buildForDevice: data.buildForDevice });
-
-				const archsItem = xcodeBuildCommandArgs.find(item => item.startsWith("ARCHS="));
-				if (testCase.expectedArchs) {
-					const archsValue = archsItem.split("=")[1];
-					assert.deepEqual(archsValue, testCase.expectedArchs);
-				} else {
-					assert.deepEqual(undefined, archsItem);
-				}
-			});
-		});
-	}
-
-	describe("for device", () => {
-		afterEach(() => {
-			xcodeBuildCommandArgs = [];
-		});
-
-		const testCases = <any[]>[{
-			name: "shouldn't exclude armv7 architecture when deployment target 10",
-			frameworkVersion: "5.0.0",
-			deploymentTarget: "10.0",
-			expectedArchs: "armv7 arm64"
-		}, {
-			name: "should exclude armv7 architecture when deployment target is 11",
-			frameworkVersion: "5.0.0",
-			deploymentTarget: "11.0",
-			expectedArchs: "arm64"
-		}, {
-			name: "shouldn't pass architecture to xcodebuild command when frameworkVersion is 5.1.0",
-			frameworkVersion: "5.1.0",
-			deploymentTarget: "11.0"
-		}, {
-			name: "should pass only 64bit architecture to xcodebuild command when frameworkVersion is 5.0.0 and deployment target is 11.0",
-			frameworkVersion: "5.0.0",
-			deploymentTarget: "11.0",
-			expectedArchs: "arm64"
-		}, {
-			name: "should pass both architectures to xcodebuild command when frameworkVersion is 5.0.0 and deployment target is 10.0",
-			frameworkVersion: "5.0.0",
-			deploymentTarget: "10.0",
-			expectedArchs: "armv7 arm64"
-		}, {
-			name: "should pass both architectures to xcodebuild command when frameworkVersion is 5.0.0 and no deployment target",
-			frameworkVersion: "5.0.0",
-			deploymentTarget: null,
-			expectedArchs: "armv7 arm64"
-		}];
-
-		executeTests(testCases, { buildForDevice: true });
-	});
-
-	describe("for simulator", () => {
-		afterEach(() => {
-			xcodeBuildCommandArgs = [];
-		});
-
-		const testCases = [{
-			name: "shouldn't exclude i386 architecture when deployment target is 10",
-			frameworkVersion: "5.0.0",
-			deploymentTarget: "10.0",
-			expectedArchs: "i386 x86_64"
-		}, {
-			name: "should exclude i386 architecture when deployment target is 11",
-			frameworkVersion: "5.0.0",
-			deploymentTarget: "11.0",
-			expectedArchs: "x86_64"
-		}, {
-			name: "shouldn't pass architecture to xcodebuild command when frameworkVersion is 5.1.0",
-			frameworkVersion: "5.1.0",
-			deploymentTarget: "11.0"
-		}, {
-			name: "should pass only 64bit architecture to xcodebuild command when frameworkVersion is 5.0.0 and deployment target is 11.0",
-			frameworkVersion: "5.0.0",
-			deploymentTarget: "11.0",
-			expectedArchs: "x86_64"
-		}, {
-			name: "should pass both architectures to xcodebuild command when frameworkVersion is 5.0.0 and deployment target is 10.0",
-			frameworkVersion: "5.0.0",
-			deploymentTarget: "10.0",
-			expectedArchs: "i386 x86_64"
-		}, {
-			name: "should pass both architectures to xcodebuild command when frameworkVersion is 5.0.0 and no deployment target",
-			frameworkVersion: "5.0.0",
-			deploymentTarget: null,
-			expectedArchs: "i386 x86_64"
-		}];
-
-		executeTests(testCases, { buildForDevice: false });
-	});
-});
-
->>>>>>> a4cb42cc
 describe("handleNativeDependenciesChange", () => {
 	it("ensure the correct order of pod install and merging pod's xcconfig file", async () => {
 		const executedCocoapodsMethods: string[] = [];
